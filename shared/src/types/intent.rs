--- conflicted
+++ resolved
@@ -274,21 +274,6 @@
         let signed_exchange_two = Signed::new(&bertha_keypair, exchange_two);
 
         let mut it = MatchedExchanges::empty();
-<<<<<<< HEAD
-        it.exchanges = HashMap::<_, _>::from_iter(IntoIter::new([
-            (bertha_addr.clone(), signed_exchange_one.clone()),
-            (albert_addr.clone(), signed_exchange_two.clone()),
-        ]));
-
-        it.intents = HashMap::<_, _>::from_iter(IntoIter::new([
-            (
-                bertha_addr.clone(),
-                Signed::new(
-                    &bertha_keypair,
-                    FungibleTokenIntent {
-                        exchange: HashSet::from_iter(vec![signed_exchange_one]),
-                    },
-=======
         it.exchanges = HashMap::<_, _>::from_iter(
             vec![
                 (bertha_addr.clone(), signed_exchange_one.clone()),
@@ -309,7 +294,6 @@
                             ]),
                         },
                     ),
->>>>>>> 616bcc66
                 ),
                 (
                     albert_addr.clone(),
@@ -398,21 +382,6 @@
         let signed_exchange_two = Signed::new(&bertha_keypair, exchange_two);
 
         let mut it = MatchedExchanges::empty();
-<<<<<<< HEAD
-        it.exchanges = HashMap::<_, _>::from_iter(IntoIter::new([
-            (bertha_addr.clone(), signed_exchange_one.clone()),
-            (albert_addr.clone(), signed_exchange_two.clone()),
-        ]));
-
-        it.intents = HashMap::<_, _>::from_iter(IntoIter::new([
-            (
-                bertha_addr.clone(),
-                Signed::new(
-                    &bertha_keypair,
-                    FungibleTokenIntent {
-                        exchange: HashSet::from_iter(vec![signed_exchange_one]),
-                    },
-=======
         it.exchanges = HashMap::<_, _>::from_iter(
             vec![
                 (bertha_addr.clone(), signed_exchange_one.clone()),
@@ -433,7 +402,6 @@
                             ]),
                         },
                     ),
->>>>>>> 616bcc66
                 ),
                 (
                     albert_addr.clone(),
