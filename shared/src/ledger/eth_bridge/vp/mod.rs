//! Validity predicate for the Ethereum bridge

mod authorize;

use std::collections::{BTreeSet, HashSet};

use borsh::{BorshDeserialize, BorshSerialize};
use eyre::{eyre, Result};
use itertools::Itertools;

use crate::ledger::eth_bridge::storage::{self, escrow_key, wrapped_erc20s};
use crate::ledger::native_vp::{Ctx, NativeVp, StorageReader, VpEnv};
use crate::ledger::storage as ledger_storage;
use crate::ledger::storage::traits::StorageHasher;
use crate::types::address::{nam, Address, InternalAddress};
use crate::types::storage::Key;
use crate::types::token::{balance_key, Amount};
use crate::vm::WasmCacheAccess;

/// Initialize the storage owned by the Ethereum Bridge VP.
///
/// This means that the amount of escrowed Nam is
/// initialized to 0.
pub fn init_storage<D, H>(storage: &mut ledger_storage::Storage<D, H>)
where
    D: ledger_storage::DB + for<'iter> ledger_storage::DBIter<'iter>,
    H: StorageHasher,
{
    let escrow_key = balance_key(&nam(), &super::ADDRESS);
    storage
        .write(
            &escrow_key,
            Amount::default()
                .try_to_vec()
                .expect("Serializing an amount shouldn't fail."),
        )
        .expect(
            "Initializing the escrow balance of the Ethereum Bridge VP \
             shouldn't fail.",
        );
}

/// Validity predicate for the Ethereum bridge
pub struct EthBridge<'ctx, DB, H, CA>
where
    DB: ledger_storage::DB + for<'iter> ledger_storage::DBIter<'iter>,
    H: StorageHasher,
    CA: 'static + WasmCacheAccess,
{
    /// Context to interact with the host structures.
    pub ctx: Ctx<'ctx, DB, H, CA>,
}

impl<'ctx, DB, H, CA> EthBridge<'ctx, DB, H, CA>
where
    DB: 'static + ledger_storage::DB + for<'iter> ledger_storage::DBIter<'iter>,
    H: 'static + StorageHasher,
    CA: 'static + WasmCacheAccess,
{
    /// If the bridge's escrow key was changed, we check
    /// that the balance increased and that the bridge pool
    /// VP has been triggered. The bridge pool VP will carry
    /// out the rest of the checks.
    fn check_escrow(
        &self,
        verifiers: &BTreeSet<Address>,
    ) -> Result<bool, Error> {
        let escrow_key = balance_key(&nam(), &super::ADDRESS);
        let escrow_pre: Amount = if let Ok(Some(bytes)) =
            self.ctx.read_bytes_pre(&escrow_key)
        {
            BorshDeserialize::try_from_slice(bytes.as_slice()).map_err(
                |_| Error(eyre!("Couldn't deserialize a balance from storage")),
            )?
        } else {
            tracing::debug!(
                "Could not retrieve the Ethereum bridge VP's balance from \
                 storage"
            );
            return Ok(false);
        };
        let escrow_post: Amount =
            if let Ok(Some(bytes)) = self.ctx.read_bytes_post(&escrow_key) {
                BorshDeserialize::try_from_slice(bytes.as_slice()).map_err(
                    |_| {
                        Error(eyre!(
                            "Couldn't deserialize the balance of the Ethereum \
                             bridge VP from storage."
                        ))
                    },
                )?
            } else {
                tracing::debug!(
                    "Could not retrieve the modified Ethereum bridge VP's \
                     balance after applying tx"
                );
                return Ok(false);
            };

        // The amount escrowed should increase.
        if escrow_pre < escrow_post {
            Ok(verifiers.contains(&storage::bridge_pool::BRIDGE_POOL_ADDRESS))
        } else {
            tracing::info!(
                "A normal tx cannot decrease the amount of Nam escrowed in \
                 the Ethereum bridge"
            );
            Ok(false)
        }
    }
}

/// One of the the two types of checks
/// this VP must perform.
#[derive(Debug)]
enum CheckType {
    Escrow,
    Erc20Transfer(wrapped_erc20s::Key, wrapped_erc20s::Key),
}

#[derive(thiserror::Error, Debug)]
#[error(transparent)]
/// Generic error that may be returned by the validity predicate
pub struct Error(#[from] eyre::Error);

impl<'a, DB, H, CA> NativeVp for EthBridge<'a, DB, H, CA>
where
    DB: 'static + ledger_storage::DB + for<'iter> ledger_storage::DBIter<'iter>,
    H: 'static + StorageHasher,
    CA: 'static + WasmCacheAccess,
{
    type Error = Error;

    const ADDR: InternalAddress = super::INTERNAL_ADDRESS;

    /// Validate that a wasm transaction is permitted to change keys under this
    /// account.
    ///
    /// We permit only the following changes via wasm for the time being:
    /// - a wrapped ERC20's supply key to decrease iff one of its balance keys
    ///   decreased by the same amount
    /// - a wrapped ERC20's balance key to decrease iff another one of its
    ///   balance keys increased by the same amount
    /// - Escrowing Nam in order to mint wrapped Nam on Ethereum
    ///
    /// Some other changes to the storage subspace of this account are expected
    /// to happen natively i.e. bypassing this validity predicate. For example,
    /// changes to the `eth_msgs/...` keys. For those cases, we reject here as
    /// no wasm transactions should be able to modify those keys.
    fn validate_tx(
        &self,
        tx_data: &[u8],
        keys_changed: &BTreeSet<Key>,
        verifiers: &BTreeSet<Address>,
    ) -> Result<bool, Self::Error> {
        tracing::debug!(
            tx_data_len = tx_data.len(),
            keys_changed_len = keys_changed.len(),
            verifiers_len = verifiers.len(),
            "Ethereum Bridge VP triggered",
        );

        let (key_a, key_b) = match determine_check_type(keys_changed)? {
            Some(CheckType::Erc20Transfer(key_a, key_b)) => (key_a, key_b),
            Some(CheckType::Escrow) => return self.check_escrow(verifiers),
            None => return Ok(false),
        };
        let (sender, _) = match check_balance_changes(&self.ctx, key_a, key_b)?
        {
            Some(sender) => sender,
            None => return Ok(false),
        };
        let authed = authorize::is_authorized(&self.ctx, tx_data, &sender)?;
        Ok(authed)
    }
}

/// Checks if `keys_changed` represents a valid set of changed keys.
/// Depending on which keys get changed, chooses which type of
/// check to perform in the `validate_tx` function.
///  1. If the Ethereum bridge escrow key was changed, we need to check
///     that escrow was performed correctly.
///  2. If two erc20 keys where changed, this is a transfer that needs
///     to be checked.
fn determine_check_type(
    keys_changed: &BTreeSet<Key>,
) -> Result<Option<CheckType>, Error> {
    // we aren't concerned with keys that changed outside of our account
    let keys_changed: HashSet<_> = keys_changed
        .iter()
        .filter(|key| storage::is_eth_bridge_key(key))
        .collect();
    if keys_changed.is_empty() {
        return Err(Error(eyre!(
            "No keys changed under our account so this validity predicate \
             shouldn't have been triggered"
        )));
    }
    tracing::debug!(
        relevant_keys.len = keys_changed.len(),
        "Found keys changed under our account"
    );
    if keys_changed.len() == 1 && keys_changed.contains(&escrow_key()) {
        return Ok(Some(CheckType::Escrow));
    } else if keys_changed.len() != 2 {
        tracing::debug!(
            relevant_keys.len = keys_changed.len(),
            "Rejecting transaction as only two keys should have changed"
        );
        return Ok(None);
    }

    let mut keys = HashSet::<_>::default();
    for key in keys_changed.into_iter() {
        let key = match wrapped_erc20s::Key::try_from(key) {
            Ok(key) => {
                // Until burning is implemented, we disallow changes to any
                // supply keys via wasm transactions
                if matches!(key.suffix, wrapped_erc20s::KeyType::Supply) {
                    tracing::debug!(
                        ?key,
                        "Rejecting transaction as key is a supply key"
                    );
                    return Ok(None);
                }
                key
            }
            Err(error) => {
                tracing::debug!(
                    %key,
                    ?error,
                    "Rejecting transaction as key is not a wrapped ERC20 key"
                );
                return Ok(None);
            }
        };
        keys.insert(key);
    }

    // We can .unwrap() here as we know for sure that this set has len=2
    let (key_a, key_b) = keys.into_iter().collect_tuple().unwrap();
    if key_a.asset != key_b.asset {
        tracing::debug!(
            ?key_a,
            ?key_b,
            "Rejecting transaction as keys are for different assets"
        );
        return Ok(None);
    }
    Ok(Some(CheckType::Erc20Transfer(key_a, key_b)))
}

/// Checks that the balances at both `key_a` and `key_b` have changed by some
/// amount, and that the changes balance each other out. If the balance changes
/// are invalid, the reason is logged and a `None` is returned. Otherwise,
/// return the `Address` of the owner of the balance which is decreasing,
/// and by how much it decreased, which should be authorizing the balance
/// change.
pub(super) fn check_balance_changes(
    reader: impl StorageReader,
    key_a: wrapped_erc20s::Key,
    key_b: wrapped_erc20s::Key,
) -> Result<Option<(Address, Amount)>> {
    let (balance_a, balance_b) =
        match (key_a.suffix.clone(), key_b.suffix.clone()) {
            (
                wrapped_erc20s::KeyType::Balance { .. },
                wrapped_erc20s::KeyType::Balance { .. },
            ) => (Key::from(&key_a), Key::from(&key_b)),
            (
                wrapped_erc20s::KeyType::Balance { .. },
                wrapped_erc20s::KeyType::Supply,
            )
            | (
                wrapped_erc20s::KeyType::Supply,
                wrapped_erc20s::KeyType::Balance { .. },
            ) => {
                tracing::debug!(
                    ?key_a,
                    ?key_b,
                    "Rejecting transaction that is attempting to change a \
                     supply key"
                );
                return Ok(None);
            }
            (
                wrapped_erc20s::KeyType::Supply,
                wrapped_erc20s::KeyType::Supply,
            ) => {
                // in theory, this should be unreachable!() as we would have
                // already rejected if both supply keys were for
                // the same asset
                tracing::debug!(
                    ?key_a,
                    ?key_b,
                    "Rejecting transaction that is attempting to change two \
                     supply keys"
                );
                return Ok(None);
            }
        };
    let balance_a_pre = reader
        .read_pre_value::<Amount>(&balance_a)?
        .unwrap_or_default()
        .change();
    let balance_a_post = match reader.read_post_value::<Amount>(&balance_a)? {
        Some(value) => value,
        None => {
            tracing::debug!(
                ?balance_a,
                "Rejecting transaction as could not read_post balance key"
            );
            return Ok(None);
        }
    }
    .change();
    let balance_b_pre = reader
        .read_pre_value::<Amount>(&balance_b)?
        .unwrap_or_default()
        .change();
    let balance_b_post = match reader.read_post_value::<Amount>(&balance_b)? {
        Some(value) => value,
        None => {
            tracing::debug!(
                ?balance_b,
                "Rejecting transaction as could not read_post balance key"
            );
            return Ok(None);
        }
    }
    .change();

    let balance_a_delta = calculate_delta(balance_a_pre, balance_a_post)?;
    let balance_b_delta = calculate_delta(balance_b_pre, balance_b_post)?;
    if balance_a_delta != -balance_b_delta {
        tracing::debug!(
            ?balance_a_pre,
            ?balance_b_pre,
            ?balance_a_post,
            ?balance_b_post,
            ?balance_a_delta,
            ?balance_b_delta,
            "Rejecting transaction as balance changes do not match"
        );
        return Ok(None);
    }
    if balance_a_delta == 0 {
        assert_eq!(balance_b_delta, 0);
        tracing::debug!("Rejecting transaction as no balance change");
        return Ok(None);
    }
    if balance_a_post < 0 {
        tracing::debug!(
            ?balance_a_post,
            "Rejecting transaction as balance is negative"
        );
        return Ok(None);
    }
    if balance_b_post < 0 {
        tracing::debug!(
            ?balance_b_post,
            "Rejecting transaction as balance is negative"
        );
        return Ok(None);
    }

    if balance_a_delta < 0 {
        if let wrapped_erc20s::KeyType::Balance { owner } = key_a.suffix {
            Ok(Some((
                owner,
                Amount::from(
                    u64::try_from(balance_b_delta)
                        .expect("This should not fail"),
                ),
            )))
        } else {
            unreachable!()
        }
    } else {
        assert!(balance_b_delta < 0);
        if let wrapped_erc20s::KeyType::Balance { owner } = key_b.suffix {
            Ok(Some((
                owner,
                Amount::from(
                    u64::try_from(balance_a_delta)
                        .expect("This should not fail"),
                ),
            )))
        } else {
            unreachable!()
        }
    }
}

/// Return the delta between `balance_pre` and `balance_post`, erroring if there
/// is an underflow
fn calculate_delta(balance_pre: i128, balance_post: i128) -> Result<i128> {
    match balance_post.checked_sub(balance_pre) {
        Some(result) => Ok(result),
        None => Err(eyre!(
            "Underflow while calculating delta: {} - {}",
            balance_post,
            balance_pre
        )),
    }
}

#[cfg(test)]
mod tests {
    use std::default::Default;
    use std::env::temp_dir;

    use rand::Rng;

    use super::*;
    use crate::ledger::eth_bridge::parameters::{
        Contracts, EthereumBridgeConfig, UpgradeableContract,
    };
    use crate::ledger::eth_bridge::storage::bridge_pool::BRIDGE_POOL_ADDRESS;
    use crate::ledger::gas::VpGasMeter;
    use crate::ledger::storage::mockdb::MockDB;
    use crate::ledger::storage::traits::Sha256Hasher;
    use crate::ledger::storage::write_log::WriteLog;
    use crate::ledger::storage::Storage;
    use crate::proto::Tx;
    use crate::types::address::wnam;
    use crate::types::chain::ChainId;
    use crate::types::ethereum_events;
    use crate::types::ethereum_events::EthAddress;
    use crate::vm::wasm::VpCache;
    use crate::vm::WasmCacheRwAccess;

    const ARBITRARY_OWNER_A_ADDRESS: &str =
        "atest1d9khqw36x9zyxwfhgfpygv2pgc65gse4gy6rjs34gfzr2v69gy6y23zpggurjv2yx5m52sesu6r4y4";
    const ARBITRARY_OWNER_B_ADDRESS: &str =
        "atest1v4ehgw36xuunwd6989prwdfkxqmnvsfjxs6nvv6xxucrs3f3xcmns3fcxdzrvvz9xverzvzr56le8f";
    const ARBITRARY_OWNER_A_INITIAL_BALANCE: u64 = 100;
    const ESCROW_AMOUNT: u64 = 100;
    const BRIDGE_POOL_ESCROW_INITIAL_BALANCE: u64 = 0;

    /// Return some arbitrary random key belonging to this account
    fn arbitrary_key() -> Key {
        let mut rng = rand::thread_rng();
        let rn = rng.gen::<u64>();
        storage::prefix()
            .push(&format!("arbitrary key segment {}", rn))
            .expect("should always be able to construct this key")
    }

    /// Initialize some dummy storage for testing
    fn setup_storage() -> Storage<MockDB, Sha256Hasher> {
        let mut storage = Storage::<MockDB, Sha256Hasher>::open(
            std::path::Path::new(""),
            ChainId::default(),
            None,
        );

        // setup a user with a balance
        let balance_key = balance_key(
            &nam(),
            &Address::decode(ARBITRARY_OWNER_A_ADDRESS).expect("Test failed"),
        );
        storage
            .write(
                &balance_key,
<<<<<<< HEAD
                Amount::from(100).try_to_vec().expect("Test failed"),
=======
                Amount::from(ARBITRARY_OWNER_A_INITIAL_BALANCE)
                    .try_to_vec()
                    .expect("Test failed"),
>>>>>>> 1babd431
            )
            .expect("Test failed");

        // a dummy config for testing
        let config = EthereumBridgeConfig {
            min_confirmations: Default::default(),
            contracts: Contracts {
                native_erc20: wnam(),
                bridge: UpgradeableContract {
                    address: EthAddress([42; 20]),
                    version: Default::default(),
                },
                governance: UpgradeableContract {
                    address: EthAddress([18; 20]),
                    version: Default::default(),
                },
            },
        };
        config.init_storage(&mut storage);
        storage
    }

    /// Setup a ctx for running native vps
    fn setup_ctx<'a>(
        tx: &'a Tx,
        storage: &'a Storage<MockDB, Sha256Hasher>,
        write_log: &'a WriteLog,
        keys_changed: &'a BTreeSet<Key>,
        verifiers: &'a BTreeSet<Address>,
    ) -> Ctx<'a, MockDB, Sha256Hasher, WasmCacheRwAccess> {
        Ctx::new(
            &super::super::ADDRESS,
            storage,
            write_log,
            tx,
            VpGasMeter::new(0u64),
            keys_changed,
            verifiers,
            VpCache::new(temp_dir(), 100usize),
        )
    }

    #[test]
    fn test_error_if_triggered_without_keys_changed() {
        let keys_changed = BTreeSet::new();

        let result = determine_check_type(&keys_changed);

        assert!(result.is_err());
    }

    #[test]
    fn test_rejects_if_not_two_keys_changed() {
        {
            let keys_changed = BTreeSet::from_iter(vec![arbitrary_key(); 3]);

            let result = determine_check_type(&keys_changed);

            assert_matches!(result, Ok(None));
        }
        {
            let keys_changed = BTreeSet::from_iter(vec![
                escrow_key(),
                arbitrary_key(),
                arbitrary_key(),
            ]);

            let result = determine_check_type(&keys_changed);

            assert_matches!(result, Ok(None));
        }
    }

    #[test]
    fn test_rejects_if_not_two_multitoken_keys_changed() {
        {
            let keys_changed =
                BTreeSet::from_iter(vec![arbitrary_key(), arbitrary_key()]);

            let result = determine_check_type(&keys_changed);

            assert_matches!(result, Ok(None));
        }

        {
            let keys_changed = BTreeSet::from_iter(vec![
                arbitrary_key(),
                wrapped_erc20s::Keys::from(
                    &ethereum_events::testing::DAI_ERC20_ETH_ADDRESS,
                )
                .supply(),
            ]);

            let result = determine_check_type(&keys_changed);

            assert_matches!(result, Ok(None));
        }

        {
            let keys_changed = BTreeSet::from_iter(vec![
                arbitrary_key(),
                wrapped_erc20s::Keys::from(
                    &ethereum_events::testing::DAI_ERC20_ETH_ADDRESS,
                )
                .balance(
                    &Address::decode(ARBITRARY_OWNER_A_ADDRESS)
                        .expect("Couldn't set up test"),
                ),
            ]);

            let result = determine_check_type(&keys_changed);

            assert_matches!(result, Ok(None));
        }
    }

    #[test]
    fn test_rejects_if_multitoken_keys_for_different_assets() {
        {
            let keys_changed = BTreeSet::from_iter(vec![
                wrapped_erc20s::Keys::from(
                    &ethereum_events::testing::DAI_ERC20_ETH_ADDRESS,
                )
                .balance(
                    &Address::decode(ARBITRARY_OWNER_A_ADDRESS)
                        .expect("Couldn't set up test"),
                ),
                wrapped_erc20s::Keys::from(
                    &ethereum_events::testing::USDC_ERC20_ETH_ADDRESS,
                )
                .balance(
                    &Address::decode(ARBITRARY_OWNER_B_ADDRESS)
                        .expect("Couldn't set up test"),
                ),
            ]);

            let result = determine_check_type(&keys_changed);

            assert_matches!(result, Ok(None));
        }
    }

    #[test]
    fn test_rejects_if_supply_key_changed() {
        let asset = &ethereum_events::testing::DAI_ERC20_ETH_ADDRESS;
        {
            let keys_changed = BTreeSet::from_iter(vec![
                wrapped_erc20s::Keys::from(asset).supply(),
                wrapped_erc20s::Keys::from(asset).balance(
                    &Address::decode(ARBITRARY_OWNER_B_ADDRESS)
                        .expect("Couldn't set up test"),
                ),
            ]);

            let result = determine_check_type(&keys_changed);

            assert_matches!(result, Ok(None));
        }
    }

    /// Test that escrowing Nam is accepted.
    #[test]
    fn test_escrow_nam_accepted() {
        let mut writelog = WriteLog::default();
        let storage = setup_storage();
        // debit the user's balance
        let account_key = balance_key(
            &nam(),
            &Address::decode(ARBITRARY_OWNER_A_ADDRESS).expect("Test failed"),
        );
        writelog
            .write(
                &account_key,
<<<<<<< HEAD
                Amount::from(0).try_to_vec().expect("Test failed"),
=======
                Amount::from(ARBITRARY_OWNER_A_INITIAL_BALANCE - ESCROW_AMOUNT)
                    .try_to_vec()
                    .expect("Test failed"),
>>>>>>> 1babd431
            )
            .expect("Test failed");

        // credit the balance to the escrow
        let escrow_key = balance_key(&nam(), &super::super::ADDRESS);
        writelog
            .write(
                &escrow_key,
<<<<<<< HEAD
                Amount::from(100).try_to_vec().expect("Test failed"),
=======
                Amount::from(
                    BRIDGE_POOL_ESCROW_INITIAL_BALANCE + ESCROW_AMOUNT,
                )
                .try_to_vec()
                .expect("Test failed"),
>>>>>>> 1babd431
            )
            .expect("Test failed");

        let keys_changed = BTreeSet::from([account_key, escrow_key]);
        let verifiers = BTreeSet::from([BRIDGE_POOL_ADDRESS]);

        // set up the VP
        let tx = Tx::new(vec![], None);
        let vp = EthBridge {
            ctx: setup_ctx(&tx, &storage, &writelog, &keys_changed, &verifiers),
        };

        let res = vp.validate_tx(
            &tx.try_to_vec().expect("Test failed"),
            &keys_changed,
            &verifiers,
        );
        assert!(res.expect("Test failed"));
    }

    /// Test that escrowing must increase the balance
    #[test]
    fn test_escrowed_nam_must_increase() {
        let mut writelog = WriteLog::default();
        let storage = setup_storage();
        // debit the user's balance
        let account_key = balance_key(
            &nam(),
            &Address::decode(ARBITRARY_OWNER_A_ADDRESS).expect("Test failed"),
        );
        writelog
            .write(
                &account_key,
<<<<<<< HEAD
                Amount::from(0).try_to_vec().expect("Test failed"),
=======
                Amount::from(ARBITRARY_OWNER_A_INITIAL_BALANCE - ESCROW_AMOUNT)
                    .try_to_vec()
                    .expect("Test failed"),
>>>>>>> 1babd431
            )
            .expect("Test failed");

        // do not credit the balance to the escrow
        let escrow_key = balance_key(&nam(), &super::super::ADDRESS);
        writelog
            .write(
                &escrow_key,
<<<<<<< HEAD
                Amount::from(0).try_to_vec().expect("Test failed"),
=======
                Amount::from(BRIDGE_POOL_ESCROW_INITIAL_BALANCE)
                    .try_to_vec()
                    .expect("Test failed"),
>>>>>>> 1babd431
            )
            .expect("Test failed");

        let keys_changed = BTreeSet::from([account_key, escrow_key]);
        let verifiers = BTreeSet::from([BRIDGE_POOL_ADDRESS]);

        // set up the VP
        let tx = Tx::new(vec![], None);
        let vp = EthBridge {
            ctx: setup_ctx(&tx, &storage, &writelog, &keys_changed, &verifiers),
        };

        let res = vp.validate_tx(
            &tx.try_to_vec().expect("Test failed"),
            &keys_changed,
            &verifiers,
        );
        assert!(!res.expect("Test failed"));
    }

    /// Test that the VP checks that the bridge pool vp will
    /// be triggered if escrowing occurs.
    #[test]
    fn test_escrowing_must_trigger_bridge_pool_vp() {
        let mut writelog = WriteLog::default();
        let storage = setup_storage();
        // debit the user's balance
        let account_key = balance_key(
            &nam(),
            &Address::decode(ARBITRARY_OWNER_A_ADDRESS).expect("Test failed"),
        );
        writelog
            .write(
                &account_key,
<<<<<<< HEAD
                Amount::from(0).try_to_vec().expect("Test failed"),
=======
                Amount::from(ARBITRARY_OWNER_A_INITIAL_BALANCE - ESCROW_AMOUNT)
                    .try_to_vec()
                    .expect("Test failed"),
>>>>>>> 1babd431
            )
            .expect("Test failed");

        // credit the balance to the escrow
        let escrow_key = balance_key(&nam(), &super::super::ADDRESS);
        writelog
            .write(
                &escrow_key,
<<<<<<< HEAD
                Amount::from(100).try_to_vec().expect("Test failed"),
=======
                Amount::from(
                    BRIDGE_POOL_ESCROW_INITIAL_BALANCE + ESCROW_AMOUNT,
                )
                .try_to_vec()
                .expect("Test failed"),
>>>>>>> 1babd431
            )
            .expect("Test failed");

        let keys_changed = BTreeSet::from([account_key, escrow_key]);
        let verifiers = BTreeSet::from([]);

        // set up the VP
        let tx = Tx::new(vec![], None);
        let vp = EthBridge {
            ctx: setup_ctx(&tx, &storage, &writelog, &keys_changed, &verifiers),
        };

        let res = vp.validate_tx(
            &tx.try_to_vec().expect("Test failed"),
            &keys_changed,
            &verifiers,
        );
        assert!(!res.expect("Test failed"));
    }
}<|MERGE_RESOLUTION|>--- conflicted
+++ resolved
@@ -463,13 +463,9 @@
         storage
             .write(
                 &balance_key,
-<<<<<<< HEAD
-                Amount::from(100).try_to_vec().expect("Test failed"),
-=======
                 Amount::from(ARBITRARY_OWNER_A_INITIAL_BALANCE)
                     .try_to_vec()
                     .expect("Test failed"),
->>>>>>> 1babd431
             )
             .expect("Test failed");
 
@@ -643,13 +639,9 @@
         writelog
             .write(
                 &account_key,
-<<<<<<< HEAD
-                Amount::from(0).try_to_vec().expect("Test failed"),
-=======
                 Amount::from(ARBITRARY_OWNER_A_INITIAL_BALANCE - ESCROW_AMOUNT)
                     .try_to_vec()
                     .expect("Test failed"),
->>>>>>> 1babd431
             )
             .expect("Test failed");
 
@@ -658,15 +650,11 @@
         writelog
             .write(
                 &escrow_key,
-<<<<<<< HEAD
-                Amount::from(100).try_to_vec().expect("Test failed"),
-=======
                 Amount::from(
                     BRIDGE_POOL_ESCROW_INITIAL_BALANCE + ESCROW_AMOUNT,
                 )
                 .try_to_vec()
                 .expect("Test failed"),
->>>>>>> 1babd431
             )
             .expect("Test failed");
 
@@ -700,13 +688,9 @@
         writelog
             .write(
                 &account_key,
-<<<<<<< HEAD
-                Amount::from(0).try_to_vec().expect("Test failed"),
-=======
                 Amount::from(ARBITRARY_OWNER_A_INITIAL_BALANCE - ESCROW_AMOUNT)
                     .try_to_vec()
                     .expect("Test failed"),
->>>>>>> 1babd431
             )
             .expect("Test failed");
 
@@ -715,13 +699,9 @@
         writelog
             .write(
                 &escrow_key,
-<<<<<<< HEAD
-                Amount::from(0).try_to_vec().expect("Test failed"),
-=======
                 Amount::from(BRIDGE_POOL_ESCROW_INITIAL_BALANCE)
                     .try_to_vec()
                     .expect("Test failed"),
->>>>>>> 1babd431
             )
             .expect("Test failed");
 
@@ -756,13 +736,9 @@
         writelog
             .write(
                 &account_key,
-<<<<<<< HEAD
-                Amount::from(0).try_to_vec().expect("Test failed"),
-=======
                 Amount::from(ARBITRARY_OWNER_A_INITIAL_BALANCE - ESCROW_AMOUNT)
                     .try_to_vec()
                     .expect("Test failed"),
->>>>>>> 1babd431
             )
             .expect("Test failed");
 
@@ -771,15 +747,11 @@
         writelog
             .write(
                 &escrow_key,
-<<<<<<< HEAD
-                Amount::from(100).try_to_vec().expect("Test failed"),
-=======
                 Amount::from(
                     BRIDGE_POOL_ESCROW_INITIAL_BALANCE + ESCROW_AMOUNT,
                 )
                 .try_to_vec()
                 .expect("Test failed"),
->>>>>>> 1babd431
             )
             .expect("Test failed");
 
