//! Protocol parameters
pub mod storage;

use std::collections::BTreeSet;

use borsh::{BorshDeserialize, BorshSchema, BorshSerialize};
use rust_decimal::Decimal;
use thiserror::Error;

use self::storage as parameter_storage;
use super::governance::{self};
use super::storage::types::{decode, encode};
use super::storage::{types, Storage};
use crate::ledger::native_vp::{self, Ctx, NativeVp};
use crate::ledger::storage::{self as ledger_storage, StorageHasher};
use crate::types::address::{Address, InternalAddress};
use crate::types::storage::Key;
use crate::types::time::DurationSecs;
use crate::vm::WasmCacheAccess;

const ADDRESS: Address = Address::Internal(InternalAddress::Parameters);

#[allow(missing_docs)]
#[derive(Error, Debug)]
pub enum Error {
    #[error("Native VP error: {0}")]
    NativeVpError(native_vp::Error),
}

/// Parameters functions result
pub type Result<T> = std::result::Result<T, Error>;

/// Parameters VP
pub struct ParametersVp<'a, DB, H, CA>
where
    DB: ledger_storage::DB + for<'iter> ledger_storage::DBIter<'iter>,
    H: StorageHasher,
    CA: WasmCacheAccess,
{
    /// Context to interact with the host structures.
    pub ctx: Ctx<'a, DB, H, CA>,
}

impl<'a, DB, H, CA> NativeVp for ParametersVp<'a, DB, H, CA>
where
    DB: 'static + ledger_storage::DB + for<'iter> ledger_storage::DBIter<'iter>,
    H: 'static + StorageHasher,
    CA: 'static + WasmCacheAccess,
{
    type Error = Error;

    const ADDR: InternalAddress = InternalAddress::Parameters;

    fn validate_tx(
        &self,
        tx_data: &[u8],
        keys_changed: &BTreeSet<Key>,
        _verifiers: &BTreeSet<Address>,
    ) -> Result<bool> {
        let result = keys_changed.iter().all(|key| {
            let key_type: KeyType = key.into();
            match key_type {
                KeyType::PARAMETER => governance::utils::is_proposal_accepted(
                    self.ctx.storage,
                    tx_data,
                )
                .unwrap_or(false),
                KeyType::UNKNOWN_PARAMETER => false,
                KeyType::UNKNOWN => true,
            }
        });
        Ok(result)
    }
}

impl From<native_vp::Error> for Error {
    fn from(err: native_vp::Error) -> Self {
        Self::NativeVpError(err)
    }
}

#[allow(missing_docs)]
#[derive(Error, Debug)]
pub enum ReadError {
    #[error("Storage error: {0}")]
    StorageError(ledger_storage::Error),
    #[error("Storage type error: {0}")]
    StorageTypeError(types::Error),
    #[error("Protocol parameters are missing, they must be always set")]
    ParametersMissing,
}

#[allow(missing_docs)]
#[derive(Error, Debug)]
pub enum WriteError {
    #[error("Storage error: {0}")]
    StorageError(ledger_storage::Error),
    #[error("Serialize error: {0}")]
    SerializeError(String),
}

/// Protocol parameters
#[derive(
    Clone,
    Debug,
    PartialEq,
    Eq,
    PartialOrd,
    Ord,
    Hash,
    BorshSerialize,
    BorshDeserialize,
    BorshSchema,
)]
pub struct Parameters {
    /// Epoch duration (read only)
    pub epoch_duration: EpochDuration,
    /// Maximum expected time per block (read only)
    pub max_expected_time_per_block: DurationSecs,
    /// Whitelisted validity predicate hashes (read only)
    pub vp_whitelist: Vec<String>,
    /// Whitelisted tx hashes (read only)
    pub tx_whitelist: Vec<String>,
<<<<<<< HEAD
    /// Implicit accounts validity predicate WASM code
    pub implicit_vp: Vec<u8>,
=======
    /// Expected number of epochs per year (read only)
    pub epochs_per_year: u64,
    /// PoS gain p (read only)
    pub pos_gain_p: Decimal,
    /// PoS gain d (read only)
    pub pos_gain_d: Decimal,
    /// PoS staked ratio (read + write for every epoch)
    pub staked_ratio: Decimal,
    /// PoS inflation amount from the last epoch (read + write for every epoch)
    pub pos_inflation_amount: u64,
>>>>>>> 4e76c28a
}

/// Epoch duration. A new epoch begins as soon as both the `min_num_of_blocks`
/// and `min_duration` have passed since the beginning of the current epoch.
#[derive(
    Clone,
    Debug,
    PartialEq,
    Eq,
    PartialOrd,
    Ord,
    Hash,
    BorshSerialize,
    BorshDeserialize,
    BorshSchema,
)]
pub struct EpochDuration {
    /// Minimum number of blocks in an epoch
    pub min_num_of_blocks: u64,
    /// Minimum duration of an epoch
    pub min_duration: DurationSecs,
}

impl Parameters {
    /// Initialize parameters in storage in the genesis block.
    pub fn init_storage<DB, H>(&self, storage: &mut Storage<DB, H>)
    where
        DB: ledger_storage::DB + for<'iter> ledger_storage::DBIter<'iter>,
        H: ledger_storage::StorageHasher,
    {
        let Self {
            epoch_duration,
            max_expected_time_per_block,
            vp_whitelist,
            tx_whitelist,
            implicit_vp,
        } = self;

        // write epoch parameters
<<<<<<< HEAD
        let epoch_key = storage::get_epoch_storage_key();
        let epoch_value = encode(&epoch_duration);
        storage
            .write(&epoch_key, epoch_value)
            .expect("Epoch parameter must be initialized in the genesis block");
=======
        let epoch_key = storage::get_epoch_duration_storage_key();
        let epoch_value = encode(&self.epoch_duration);
        storage.write(&epoch_key, epoch_value).expect(
            "Epoch parameters must be initialized in the genesis block",
        );
>>>>>>> 4e76c28a

        // write vp whitelist parameter
        let vp_whitelist_key = storage::get_vp_whitelist_storage_key();
        let vp_whitelist_value = encode(&vp_whitelist);
        storage.write(&vp_whitelist_key, vp_whitelist_value).expect(
            "Vp whitelist parameter must be initialized in the genesis block",
        );

        // write tx whitelist parameter
        let tx_whitelist_key = storage::get_tx_whitelist_storage_key();
        let tx_whitelist_value = encode(&tx_whitelist);
        storage.write(&tx_whitelist_key, tx_whitelist_value).expect(
            "Tx whitelist parameter must be initialized in the genesis block",
        );

        // write tx whitelist parameter
        let max_expected_time_per_block_key =
            storage::get_max_expected_time_per_block_key();
        let max_expected_time_per_block_value =
            encode(&max_expected_time_per_block);
        storage
            .write(
                &max_expected_time_per_block_key,
                max_expected_time_per_block_value,
            )
            .expect(
                "Max expected time per block parameter must be initialized in \
                 the genesis block",
            );

<<<<<<< HEAD
        // write implicit vp parameter
        let implicit_vp_key = storage::get_implicit_vp_key();
        storage.write(&implicit_vp_key, implicit_vp).expect(
            "Implicit VP parameter must be initialized in the genesis block",
=======
        let epochs_per_year_key = storage::get_epochs_per_year_key();
        let epochs_per_year_value = encode(&self.epochs_per_year);
        storage
            .write(&epochs_per_year_key, epochs_per_year_value)
            .expect(
                "Epochs per year parameter must be initialized in the genesis \
                 block",
            );

        let pos_gain_p_key = storage::get_pos_gain_p_key();
        let pos_gain_p_value = encode(&self.pos_gain_p);
        storage.write(&pos_gain_p_key, pos_gain_p_value).expect(
            "PoS P-gain parameter must be initialized in the genesis block",
        );

        let pos_gain_d_key = storage::get_pos_gain_d_key();
        let pos_gain_d_value = encode(&self.pos_gain_d);
        storage.write(&pos_gain_d_key, pos_gain_d_value).expect(
            "PoS D-gain parameter must be initialized in the genesis block",
        );

        let staked_ratio_key = storage::get_staked_ratio_key();
        let staked_ratio_val = encode(&self.staked_ratio);
        storage.write(&staked_ratio_key, staked_ratio_val).expect(
            "PoS staked ratio parameter must be initialized in the genesis \
             block",
        );

        let pos_inflation_key = storage::get_pos_inflation_amount_key();
        let pos_inflation_val = encode(&self.pos_inflation_amount);
        storage.write(&pos_inflation_key, pos_inflation_val).expect(
            "PoS inflation rate parameter must be initialized in the genesis \
             block",
>>>>>>> 4e76c28a
        );
    }
}

/// Update the max_expected_time_per_block parameter in storage. Returns the
/// parameters and gas cost.
pub fn update_max_expected_time_per_block_parameter<DB, H>(
    storage: &mut Storage<DB, H>,
    value: &DurationSecs,
) -> std::result::Result<u64, WriteError>
where
    DB: ledger_storage::DB + for<'iter> ledger_storage::DBIter<'iter>,
    H: ledger_storage::StorageHasher,
{
    let key = storage::get_max_expected_time_per_block_key();
    update(storage, value, key)
}

/// Update the vp whitelist parameter in storage. Returns the parameters and gas
/// cost.
pub fn update_vp_whitelist_parameter<DB, H>(
    storage: &mut Storage<DB, H>,
    value: Vec<String>,
) -> std::result::Result<u64, WriteError>
where
    DB: ledger_storage::DB + for<'iter> ledger_storage::DBIter<'iter>,
    H: ledger_storage::StorageHasher,
{
    let key = storage::get_vp_whitelist_storage_key();
    update(storage, &value, key)
}

/// Update the tx whitelist parameter in storage. Returns the parameters and gas
/// cost.
pub fn update_tx_whitelist_parameter<DB, H>(
    storage: &mut Storage<DB, H>,
    value: Vec<String>,
) -> std::result::Result<u64, WriteError>
where
    DB: ledger_storage::DB + for<'iter> ledger_storage::DBIter<'iter>,
    H: ledger_storage::StorageHasher,
{
    let key = storage::get_tx_whitelist_storage_key();
    update(storage, &value, key)
}

/// Update the epoch parameter in storage. Returns the parameters and gas
/// cost.
pub fn update_epoch_parameter<DB, H>(
    storage: &mut Storage<DB, H>,
    value: &EpochDuration,
) -> std::result::Result<u64, WriteError>
where
    DB: ledger_storage::DB + for<'iter> ledger_storage::DBIter<'iter>,
    H: ledger_storage::StorageHasher,
{
    let key = storage::get_epoch_duration_storage_key();
    update(storage, value, key)
}

/// Update the epochs_per_year parameter in storage. Returns the parameters and
/// gas cost.
pub fn update_epochs_per_year_parameter<DB, H>(
    storage: &mut Storage<DB, H>,
    value: &EpochDuration,
) -> std::result::Result<u64, WriteError>
where
    DB: ledger_storage::DB + for<'iter> ledger_storage::DBIter<'iter>,
    H: ledger_storage::StorageHasher,
{
    let key = storage::get_epochs_per_year_key();
    update(storage, value, key)
}

/// Update the PoS P-gain parameter in storage. Returns the parameters and gas
/// cost.
pub fn update_pos_gain_p_parameter<DB, H>(
    storage: &mut Storage<DB, H>,
    value: &EpochDuration,
) -> std::result::Result<u64, WriteError>
where
    DB: ledger_storage::DB + for<'iter> ledger_storage::DBIter<'iter>,
    H: ledger_storage::StorageHasher,
{
    let key = storage::get_pos_gain_p_key();
    update(storage, value, key)
}

/// Update the PoS D-gain parameter in storage. Returns the parameters and gas
/// cost.
pub fn update_pos_gain_d_parameter<DB, H>(
    storage: &mut Storage<DB, H>,
    value: &EpochDuration,
) -> std::result::Result<u64, WriteError>
where
    DB: ledger_storage::DB + for<'iter> ledger_storage::DBIter<'iter>,
    H: ledger_storage::StorageHasher,
{
    let key = storage::get_pos_gain_d_key();
    update(storage, value, key)
}

/// Update the PoS staked ratio parameter in storage. Returns the parameters and
/// gas cost.
pub fn update_staked_ratio_parameter<DB, H>(
    storage: &mut Storage<DB, H>,
    value: &EpochDuration,
) -> std::result::Result<u64, WriteError>
where
    DB: ledger_storage::DB + for<'iter> ledger_storage::DBIter<'iter>,
    H: ledger_storage::StorageHasher,
{
    let key = storage::get_staked_ratio_key();
    update(storage, value, key)
}

/// Update the PoS inflation rate parameter in storage. Returns the parameters
/// and gas cost.
pub fn update_pos_inflation_amount_parameter<DB, H>(
    storage: &mut Storage<DB, H>,
    value: &EpochDuration,
) -> std::result::Result<u64, WriteError>
where
    DB: ledger_storage::DB + for<'iter> ledger_storage::DBIter<'iter>,
    H: ledger_storage::StorageHasher,
{
    let key = storage::get_pos_inflation_amount_key();
    update(storage, value, key)
}

/// Update the implicit VP parameter in storage. Return the gas cost.
pub fn update_implicit_vp<DB, H>(
    storage: &mut Storage<DB, H>,
    implicit_vp: &[u8],
) -> std::result::Result<u64, WriteError>
where
    DB: ledger_storage::DB + for<'iter> ledger_storage::DBIter<'iter>,
    H: ledger_storage::StorageHasher,
{
    let key = storage::get_epoch_storage_key();
    // Not using `fn update` here, because implicit_vp doesn't need to be
    // encoded, it's bytes already.
    let (gas, _size_diff) = storage
        .write(&key, implicit_vp)
        .map_err(WriteError::StorageError)?;
    Ok(gas)
}

/// Update the  parameters in storage. Returns the parameters and gas
/// cost.
pub fn update<DB, H, T>(
    storage: &mut Storage<DB, H>,
    value: &T,
    key: Key,
) -> std::result::Result<u64, WriteError>
where
    DB: ledger_storage::DB + for<'iter> ledger_storage::DBIter<'iter>,
    H: ledger_storage::StorageHasher,
    T: BorshSerialize,
{
    let serialized_value = value
        .try_to_vec()
        .map_err(|e| WriteError::SerializeError(e.to_string()))?;
    let (gas, _size_diff) = storage
        .write(&key, serialized_value)
        .map_err(WriteError::StorageError)?;
    Ok(gas)
}

/// Read the the epoch duration parameter from store
pub fn read_epoch_duration_parameter<DB, H>(
    storage: &Storage<DB, H>,
) -> std::result::Result<(EpochDuration, u64), ReadError>
where
    DB: ledger_storage::DB + for<'iter> ledger_storage::DBIter<'iter>,
    H: ledger_storage::StorageHasher,
{
    // read epoch
    let epoch_key = storage::get_epoch_duration_storage_key();
    let (value, gas) =
        storage.read(&epoch_key).map_err(ReadError::StorageError)?;
    let epoch_duration: EpochDuration =
        decode(value.ok_or(ReadError::ParametersMissing)?)
            .map_err(ReadError::StorageTypeError)?;

    Ok((epoch_duration, gas))
}

// Read the all the parameters from storage. Returns the parameters and gas
/// cost.
pub fn read<DB, H>(
    storage: &Storage<DB, H>,
) -> std::result::Result<(Parameters, u64), ReadError>
where
    DB: ledger_storage::DB + for<'iter> ledger_storage::DBIter<'iter>,
    H: ledger_storage::StorageHasher,
{
    // read epoch duration
    let (epoch_duration, gas_epoch) = read_epoch_duration_parameter(storage)
        .expect("Couldn't read epoch duration parameters");

    // read vp whitelist
    let vp_whitelist_key = storage::get_vp_whitelist_storage_key();
    let (value, gas_vp) = storage
        .read(&vp_whitelist_key)
        .map_err(ReadError::StorageError)?;
    let vp_whitelist: Vec<String> =
        decode(value.ok_or(ReadError::ParametersMissing)?)
            .map_err(ReadError::StorageTypeError)?;

    // read tx whitelist
    let tx_whitelist_key = storage::get_tx_whitelist_storage_key();
    let (value, gas_tx) = storage
        .read(&tx_whitelist_key)
        .map_err(ReadError::StorageError)?;
    let tx_whitelist: Vec<String> =
        decode(value.ok_or(ReadError::ParametersMissing)?)
            .map_err(ReadError::StorageTypeError)?;

    let max_expected_time_per_block_key =
        storage::get_max_expected_time_per_block_key();
    let (value, gas_time) = storage
        .read(&max_expected_time_per_block_key)
        .map_err(ReadError::StorageError)?;
    let max_expected_time_per_block: DurationSecs =
        decode(value.ok_or(ReadError::ParametersMissing)?)
            .map_err(ReadError::StorageTypeError)?;

<<<<<<< HEAD
    let implicit_vp_key = storage::get_implicit_vp_key();
    let (value, gas_implicit_vp) = storage
        .read(&implicit_vp_key)
        .map_err(ReadError::StorageError)?;
    let implicit_vp = value.ok_or(ReadError::ParametersMissing)?;
=======
    // read epochs per year
    let epochs_per_year_key = storage::get_epochs_per_year_key();
    let (value, gas_epy) = storage
        .read(&epochs_per_year_key)
        .map_err(ReadError::StorageError)?;
    let epochs_per_year: u64 =
        decode(value.ok_or(ReadError::ParametersMissing)?)
            .map_err(ReadError::StorageTypeError)?;

    // read PoS gain P
    let pos_gain_p_key = storage::get_pos_gain_p_key();
    let (value, gas_gain_p) = storage
        .read(&pos_gain_p_key)
        .map_err(ReadError::StorageError)?;
    let pos_gain_p: Decimal =
        decode(value.ok_or(ReadError::ParametersMissing)?)
            .map_err(ReadError::StorageTypeError)?;

    // read PoS gain D
    let pos_gain_d_key = storage::get_pos_gain_d_key();
    let (value, gas_gain_d) = storage
        .read(&pos_gain_d_key)
        .map_err(ReadError::StorageError)?;
    let pos_gain_d: Decimal =
        decode(value.ok_or(ReadError::ParametersMissing)?)
            .map_err(ReadError::StorageTypeError)?;

    // read staked ratio
    let staked_ratio_key = storage::get_staked_ratio_key();
    let (value, gas_staked) = storage
        .read(&staked_ratio_key)
        .map_err(ReadError::StorageError)?;
    let staked_ratio: Decimal =
        decode(value.ok_or(ReadError::ParametersMissing)?)
            .map_err(ReadError::StorageTypeError)?;

    // read PoS inflation rate
    let pos_inflation_key = storage::get_pos_inflation_amount_key();
    let (value, gas_reward) = storage
        .read(&pos_inflation_key)
        .map_err(ReadError::StorageError)?;
    let pos_inflation_amount: u64 =
        decode(value.ok_or(ReadError::ParametersMissing)?)
            .map_err(ReadError::StorageTypeError)?;
>>>>>>> 4e76c28a

    Ok((
        Parameters {
            epoch_duration,
            max_expected_time_per_block,
            vp_whitelist,
            tx_whitelist,
<<<<<<< HEAD
            implicit_vp,
        },
        gas_epoch + gas_tx + gas_vp + gas_time + gas_implicit_vp,
=======
            epochs_per_year,
            pos_gain_p,
            pos_gain_d,
            staked_ratio,
            pos_inflation_amount,
        },
        gas_epoch
            + gas_tx
            + gas_vp
            + gas_time
            + gas_epy
            + gas_gain_p
            + gas_gain_d
            + gas_staked
            + gas_reward,
>>>>>>> 4e76c28a
    ))
}

#[allow(clippy::upper_case_acronyms)]
enum KeyType {
    #[allow(clippy::upper_case_acronyms)]
    PARAMETER,
    #[allow(clippy::upper_case_acronyms)]
    #[allow(non_camel_case_types)]
    UNKNOWN_PARAMETER,
    #[allow(clippy::upper_case_acronyms)]
    UNKNOWN,
}

impl From<&Key> for KeyType {
    fn from(value: &Key) -> Self {
        if parameter_storage::is_protocol_parameter_key(value) {
            KeyType::PARAMETER
        } else if parameter_storage::is_parameter_key(value) {
            KeyType::UNKNOWN_PARAMETER
        } else {
            KeyType::UNKNOWN
        }
    }
}<|MERGE_RESOLUTION|>--- conflicted
+++ resolved
@@ -121,10 +121,8 @@
     pub vp_whitelist: Vec<String>,
     /// Whitelisted tx hashes (read only)
     pub tx_whitelist: Vec<String>,
-<<<<<<< HEAD
     /// Implicit accounts validity predicate WASM code
     pub implicit_vp: Vec<u8>,
-=======
     /// Expected number of epochs per year (read only)
     pub epochs_per_year: u64,
     /// PoS gain p (read only)
@@ -135,7 +133,6 @@
     pub staked_ratio: Decimal,
     /// PoS inflation amount from the last epoch (read + write for every epoch)
     pub pos_inflation_amount: u64,
->>>>>>> 4e76c28a
 }
 
 /// Epoch duration. A new epoch begins as soon as both the `min_num_of_blocks`
@@ -172,22 +169,19 @@
             vp_whitelist,
             tx_whitelist,
             implicit_vp,
+            epochs_per_year,
+            pos_gain_p,
+            pos_gain_d,
+            staked_ratio,
+            pos_inflation_amount,
         } = self;
 
         // write epoch parameters
-<<<<<<< HEAD
-        let epoch_key = storage::get_epoch_storage_key();
-        let epoch_value = encode(&epoch_duration);
-        storage
-            .write(&epoch_key, epoch_value)
-            .expect("Epoch parameter must be initialized in the genesis block");
-=======
         let epoch_key = storage::get_epoch_duration_storage_key();
-        let epoch_value = encode(&self.epoch_duration);
+        let epoch_value = encode(epoch_duration);
         storage.write(&epoch_key, epoch_value).expect(
             "Epoch parameters must be initialized in the genesis block",
         );
->>>>>>> 4e76c28a
 
         // write vp whitelist parameter
         let vp_whitelist_key = storage::get_vp_whitelist_storage_key();
@@ -218,14 +212,14 @@
                  the genesis block",
             );
 
-<<<<<<< HEAD
         // write implicit vp parameter
         let implicit_vp_key = storage::get_implicit_vp_key();
         storage.write(&implicit_vp_key, implicit_vp).expect(
             "Implicit VP parameter must be initialized in the genesis block",
-=======
+        );
+
         let epochs_per_year_key = storage::get_epochs_per_year_key();
-        let epochs_per_year_value = encode(&self.epochs_per_year);
+        let epochs_per_year_value = encode(epochs_per_year);
         storage
             .write(&epochs_per_year_key, epochs_per_year_value)
             .expect(
@@ -234,30 +228,29 @@
             );
 
         let pos_gain_p_key = storage::get_pos_gain_p_key();
-        let pos_gain_p_value = encode(&self.pos_gain_p);
+        let pos_gain_p_value = encode(pos_gain_p);
         storage.write(&pos_gain_p_key, pos_gain_p_value).expect(
             "PoS P-gain parameter must be initialized in the genesis block",
         );
 
         let pos_gain_d_key = storage::get_pos_gain_d_key();
-        let pos_gain_d_value = encode(&self.pos_gain_d);
+        let pos_gain_d_value = encode(pos_gain_d);
         storage.write(&pos_gain_d_key, pos_gain_d_value).expect(
             "PoS D-gain parameter must be initialized in the genesis block",
         );
 
         let staked_ratio_key = storage::get_staked_ratio_key();
-        let staked_ratio_val = encode(&self.staked_ratio);
+        let staked_ratio_val = encode(staked_ratio);
         storage.write(&staked_ratio_key, staked_ratio_val).expect(
             "PoS staked ratio parameter must be initialized in the genesis \
              block",
         );
 
         let pos_inflation_key = storage::get_pos_inflation_amount_key();
-        let pos_inflation_val = encode(&self.pos_inflation_amount);
+        let pos_inflation_val = encode(pos_inflation_amount);
         storage.write(&pos_inflation_key, pos_inflation_val).expect(
             "PoS inflation rate parameter must be initialized in the genesis \
              block",
->>>>>>> 4e76c28a
         );
     }
 }
@@ -397,7 +390,7 @@
     DB: ledger_storage::DB + for<'iter> ledger_storage::DBIter<'iter>,
     H: ledger_storage::StorageHasher,
 {
-    let key = storage::get_epoch_storage_key();
+    let key = storage::get_implicit_vp_key();
     // Not using `fn update` here, because implicit_vp doesn't need to be
     // encoded, it's bytes already.
     let (gas, _size_diff) = storage
@@ -486,13 +479,12 @@
         decode(value.ok_or(ReadError::ParametersMissing)?)
             .map_err(ReadError::StorageTypeError)?;
 
-<<<<<<< HEAD
     let implicit_vp_key = storage::get_implicit_vp_key();
     let (value, gas_implicit_vp) = storage
         .read(&implicit_vp_key)
         .map_err(ReadError::StorageError)?;
     let implicit_vp = value.ok_or(ReadError::ParametersMissing)?;
-=======
+
     // read epochs per year
     let epochs_per_year_key = storage::get_epochs_per_year_key();
     let (value, gas_epy) = storage
@@ -537,7 +529,6 @@
     let pos_inflation_amount: u64 =
         decode(value.ok_or(ReadError::ParametersMissing)?)
             .map_err(ReadError::StorageTypeError)?;
->>>>>>> 4e76c28a
 
     Ok((
         Parameters {
@@ -545,11 +536,7 @@
             max_expected_time_per_block,
             vp_whitelist,
             tx_whitelist,
-<<<<<<< HEAD
             implicit_vp,
-        },
-        gas_epoch + gas_tx + gas_vp + gas_time + gas_implicit_vp,
-=======
             epochs_per_year,
             pos_gain_p,
             pos_gain_d,
@@ -560,12 +547,12 @@
             + gas_tx
             + gas_vp
             + gas_time
+            + gas_implicit_vp
             + gas_epy
             + gas_gain_p
             + gas_gain_d
             + gas_staked
             + gas_reward,
->>>>>>> 4e76c28a
     ))
 }
 
