--- conflicted
+++ resolved
@@ -73,16 +73,12 @@
     }
 }
 
-<<<<<<< HEAD
 async fn exec_tx(code_path: String, data_hex: Option<&str>, dry: bool) {
-=======
-async fn exec_tx(code_path: String, data_path: Option<&str>) {
->>>>>>> f0e95409
     // TODO tendermint cache blocks the same transaction sent more than once,
     // add a counter or timestamp?
 
     let code = std::fs::read(code_path).unwrap();
-    let data = data_path.map(|data_path| std::fs::read(data_path).unwrap());
+    let data = data_hex.map(|data_path| std::fs::read(data_path).unwrap());
     let tx = Tx { code, data };
     let mut tx_bytes = vec![];
     tx.encode(&mut tx_bytes).unwrap();
