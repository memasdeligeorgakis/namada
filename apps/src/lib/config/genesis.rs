//! The parameters used for the chain's genesis

use std::collections::HashMap;
#[cfg(not(feature = "dev"))]
use std::path::Path;

use anoma::ledger::parameters::Parameters;
use anoma::ledger::pos::{GenesisValidator, PosParams};
use anoma::types::address::Address;
#[cfg(not(feature = "dev"))]
use anoma::types::chain::ChainId;
#[cfg(feature = "dev")]
use anoma::types::key::ed25519::Keypair;
use anoma::types::key::ed25519::PublicKey;
use anoma::types::time::DateTimeUtc;
use anoma::types::{storage, token};
use borsh::{BorshDeserialize, BorshSerialize};
use derivative::Derivative;

/// Genesis configuration file format
pub mod genesis_config {
    use std::array::TryFromSliceError;
    use std::collections::HashMap;
    use std::convert::TryInto;
    use std::path::Path;
    use std::str::FromStr;

    use anoma::ledger::parameters::{EpochDuration, Parameters};
    use anoma::ledger::pos::types::BasisPoints;
    use anoma::ledger::pos::{GenesisValidator, PosParams};
    use anoma::types::address::Address;
    use anoma::types::key::ed25519::{ParsePublicKeyError, PublicKey};
    use anoma::types::time::Rfc3339String;
    use anoma::types::{storage, token};
    use hex;
    use serde::{Deserialize, Serialize};

    use super::{
        EstablishedAccount, Genesis, ImplicitAccount, TokenAccount, Validator,
    };
    use crate::cli;

    #[derive(Clone, Debug, Deserialize, Serialize)]
    pub struct HexString(pub String);

    impl HexString {
        pub fn to_bytes(&self) -> Result<Vec<u8>, HexKeyError> {
<<<<<<< HEAD
            let bytes = hex::decode(self.0.to_owned())?;
=======
            let bytes = hex::decode(&self.0)?;
>>>>>>> 616bcc66
            Ok(bytes)
        }

        pub fn to_sha256_bytes(&self) -> Result<[u8; 32], HexKeyError> {
<<<<<<< HEAD
            let bytes = hex::decode(self.0.to_owned())?;
=======
            let bytes = hex::decode(&self.0)?;
>>>>>>> 616bcc66
            let slice = bytes.as_slice();
            let array: [u8; 32] = slice.try_into()?;
            Ok(array)
        }

        pub fn to_public_key(&self) -> Result<PublicKey, HexKeyError> {
            let key = PublicKey::from_str(&self.0)?;
            Ok(key)
        }
    }

    #[derive(Debug)]
    pub enum HexKeyError {
        InvalidHexString(hex::FromHexError),
        InvalidSha256(TryFromSliceError),
        InvalidPublicKey(ParsePublicKeyError),
    }

    impl From<hex::FromHexError> for HexKeyError {
        fn from(err: hex::FromHexError) -> Self {
            Self::InvalidHexString(err)
        }
    }

    impl From<ParsePublicKeyError> for HexKeyError {
        fn from(err: ParsePublicKeyError) -> Self {
            Self::InvalidPublicKey(err)
        }
    }

    impl From<TryFromSliceError> for HexKeyError {
        fn from(err: TryFromSliceError) -> Self {
            Self::InvalidSha256(err)
        }
    }

    #[derive(Clone, Debug, Deserialize, Serialize)]
    pub struct GenesisConfig {
        // Genesis timestamp
        pub genesis_time: Rfc3339String,
        // Initial validator set
        pub validator: HashMap<String, ValidatorConfig>,
        // Token accounts present at genesis
        pub token: Option<HashMap<String, TokenAccountConfig>>,
        // Established accounts present at genesis
        pub established: Option<HashMap<String, EstablishedAccountConfig>>,
        // Implicit accounts present at genesis
        pub implicit: Option<HashMap<String, ImplicitAccountConfig>>,
        // Protocol parameters
        pub parameters: ParametersConfig,
        // PoS parameters
        pub pos_params: PosParamsConfig,
        // Wasm definitions
        pub wasm: HashMap<String, WasmConfig>,
    }

    #[derive(Clone, Debug, Deserialize, Serialize)]
    pub struct ValidatorConfig {
        // Public key for consensus. (default: generate)
        pub consensus_public_key: Option<HexString>,
        // Public key for validator account. (default: generate)
        pub account_public_key: Option<HexString>,
        // Public key for staking reward account. (default: generate)
        pub staking_reward_public_key: Option<HexString>,
        // Validator address (default: generate).
        pub address: Option<String>,
        // Staking reward account address (default: generate).
        pub staking_reward_address: Option<String>,
        // Total number of tokens held at genesis.
        // XXX: u64 doesn't work with toml-rs!
        pub tokens: u64,
        // Unstaked balance at genesis.
        // XXX: u64 doesn't work with toml-rs!
        pub non_staked_balance: u64,
        // Filename of validator VP. (default: default validator VP)
        pub validator_vp: Option<String>,
        // Filename of staking reward account VP. (default: user VP)
        pub staking_reward_vp: Option<String>,
        // IP:port of the validator. (used in generation only)
        pub net_address: Option<String>,
        /// Matchmaker account's alias, if any
        pub matchmaker_account: Option<String>,
        /// Path to a matchmaker WASM program, if any
        pub matchmaker_code: Option<String>,
        /// Path to a transaction WASM code used by the matchmaker, if any
        pub matchmaker_tx: Option<String>,
        /// Is this validator running a seed intent gossip node? A seed node is
        /// not part of the gossipsub where intents are being propagated and
        /// hence cannot run matchmakers
        pub intent_gossip_seed: Option<bool>,
    }

    #[derive(Clone, Debug, Deserialize, Serialize)]
    pub struct TokenAccountConfig {
        // Address of token account (default: generate).
        pub address: Option<String>,
        // Filename of token account VP. (default: token VP)
        pub vp: Option<String>,
        // Initial balances held by accounts defined elsewhere.
        // XXX: u64 doesn't work with toml-rs!
        pub balances: Option<HashMap<String, u64>>,
    }

    #[derive(Clone, Debug, Deserialize, Serialize)]
    pub struct EstablishedAccountConfig {
        // Address of established account (default: generate).
        pub address: Option<String>,
        // Filename of established account VP. (default: user VP)
        pub vp: Option<String>,
        // Public key of established account. (default: generate)
        pub public_key: Option<HexString>,
        // Initial storage key values.
        pub storage: Option<HashMap<String, HexString>>,
    }

    #[derive(Clone, Debug, Deserialize, Serialize)]
    pub struct ImplicitAccountConfig {
        // Public key of implicit account (default: generate).
        pub public_key: Option<HexString>,
    }

    #[derive(Clone, Debug, Deserialize, Serialize)]
    pub struct ParametersConfig {
        // Minimum number of blocks per epoch.
        // XXX: u64 doesn't work with toml-rs!
        pub min_num_of_blocks: u64,
        // Minimum duration of an epoch (in seconds).
        // TODO: this is i64 because datetime wants it
        pub min_duration: i64,
    }

    #[derive(Clone, Debug, Deserialize, Serialize)]
    pub struct PosParamsConfig {
        // Maximum number of active validators.
        // XXX: u64 doesn't work with toml-rs!
        pub max_validator_slots: u64,
        // Pipeline length (in epochs).
        // XXX: u64 doesn't work with toml-rs!
        pub pipeline_len: u64,
        // Unbonding length (in epochs).
        // XXX: u64 doesn't work with toml-rs!
        pub unbonding_len: u64,
        // Votes per token (in basis points).
        // XXX: u64 doesn't work with toml-rs!
        pub votes_per_token: u64,
        // Reward for proposing a block.
        // XXX: u64 doesn't work with toml-rs!
        pub block_proposer_reward: u64,
        // Reward for voting on a block.
        // XXX: u64 doesn't work with toml-rs!
        pub block_vote_reward: u64,
        // Portion of a validator's stake that should be slashed on a
        // duplicate vote (in basis points).
        // XXX: u64 doesn't work with toml-rs!
        pub duplicate_vote_slash_rate: u64,
        // Portion of a validator's stake that should be slashed on a
        // light client attack (in basis points).
        // XXX: u64 doesn't work with toml-rs!
        pub light_client_attack_slash_rate: u64,
    }

    #[derive(Clone, Debug, Deserialize, Serialize)]
    pub struct WasmConfig {
        filename: String,
        pub sha256: HexString,
    }

    fn load_validator(
        config: &ValidatorConfig,
        wasm: &HashMap<String, WasmConfig>,
    ) -> Validator {
        let validator_vp_name = config.validator_vp.as_ref().unwrap();
        let validator_vp_config = wasm.get(validator_vp_name).unwrap();
        let reward_vp_name = config.staking_reward_vp.as_ref().unwrap();
        let reward_vp_config = wasm.get(reward_vp_name).unwrap();

        Validator {
            pos_data: GenesisValidator {
                address: Address::decode(&config.address.as_ref().unwrap())
                    .unwrap(),
                staking_reward_address: Address::decode(
                    &config.staking_reward_address.as_ref().unwrap(),
                )
                .unwrap(),
                tokens: token::Amount::whole(config.tokens),
                consensus_key: config
                    .consensus_public_key
                    .as_ref()
                    .unwrap()
                    .to_public_key()
                    .unwrap(),
                staking_reward_key: config
                    .staking_reward_public_key
                    .as_ref()
                    .unwrap()
                    .to_public_key()
                    .unwrap(),
            },
            account_key: config
                .account_public_key
                .as_ref()
                .unwrap()
                .to_public_key()
                .unwrap(),
            non_staked_balance: token::Amount::whole(config.non_staked_balance),
            validator_vp_code_path: validator_vp_config.filename.to_owned(),
            validator_vp_sha256: validator_vp_config
                .sha256
                .to_sha256_bytes()
                .unwrap(),
            reward_vp_code_path: reward_vp_config.filename.to_owned(),
            reward_vp_sha256: reward_vp_config
                .sha256
                .to_sha256_bytes()
                .unwrap(),
        }
    }

    fn load_token(
        config: &TokenAccountConfig,
        wasm: &HashMap<String, WasmConfig>,
        validators: &HashMap<String, Validator>,
        established_accounts: &HashMap<String, EstablishedAccount>,
        implicit_accounts: &HashMap<String, ImplicitAccount>,
    ) -> TokenAccount {
        let token_vp_name = config.vp.as_ref().unwrap();
        let token_vp_config = wasm.get(token_vp_name).unwrap();

        TokenAccount {
            address: Address::decode(&config.address.as_ref().unwrap())
                .unwrap(),
            vp_code_path: token_vp_config.filename.to_owned(),
            vp_sha256: token_vp_config.sha256.to_sha256_bytes().unwrap(),
            balances: config
                .balances
                .as_ref()
                .unwrap_or(&HashMap::default())
                .iter()
                .map(|(alias_or_address, amount)| {
                    (
                        match Address::decode(&alias_or_address) {
                            Ok(address) => address,
                            Err(decode_err) => {
                                if let Some(alias) =
                                    alias_or_address.strip_suffix(".public_key")
                                {
                                    if let Some(established) =
                                        established_accounts.get(alias)
                                    {
                                        established
                                            .public_key
                                            .as_ref()
                                            .unwrap()
                                            .into()
                                    } else if let Some(validator) =
                                        validators.get(alias)
                                    {
                                        (&validator.account_key).into()
                                    } else {
                                        eprintln!(
                                            "No established or validator \
                                             account with alias {} found",
                                            alias
                                        );
                                        cli::safe_exit(1)
                                    }
                                } else if let Some(established) =
                                    established_accounts.get(alias_or_address)
                                {
                                    established.address.clone()
                                } else if let Some(validator) =
                                    validators.get(alias_or_address)
                                {
                                    validator.pos_data.address.clone()
                                } else if let Some(implicit) =
                                    implicit_accounts.get(alias_or_address)
                                {
                                    (&implicit.public_key).into()
                                } else {
                                    eprintln!(
                                        "{} is unknown alias and not a valid \
                                         address: {}",
                                        alias_or_address, decode_err
                                    );
                                    cli::safe_exit(1)
                                }
                            }
                        },
                        token::Amount::whole(*amount),
                    )
                })
                .collect(),
        }
    }

    fn load_established(
        config: &EstablishedAccountConfig,
        wasm: &HashMap<String, WasmConfig>,
    ) -> EstablishedAccount {
        let account_vp_name = config.vp.as_ref().unwrap();
        let account_vp_config = wasm.get(account_vp_name).unwrap();

        EstablishedAccount {
            address: Address::decode(&config.address.as_ref().unwrap())
                .unwrap(),
            vp_code_path: account_vp_config.filename.to_owned(),
            vp_sha256: account_vp_config.sha256.to_sha256_bytes().unwrap(),
            public_key: config
                .public_key
                .as_ref()
                .map(|hex| hex.to_public_key().unwrap()),
            storage: config
                .storage
                .as_ref()
                .unwrap_or(&HashMap::default())
                .iter()
                .map(|(address, hex)| {
                    (
                        storage::Key::parse(&address).unwrap(),
                        hex.to_bytes().unwrap(),
                    )
                })
                .collect(),
        }
    }

    fn load_implicit(config: &ImplicitAccountConfig) -> ImplicitAccount {
        ImplicitAccount {
            public_key: config
                .public_key
                .as_ref()
                .unwrap()
                .to_public_key()
                .unwrap(),
        }
    }

    pub fn load_genesis_config(config: GenesisConfig) -> Genesis {
        let wasms = config.wasm;
        let validators: HashMap<String, Validator> = config
            .validator
            .iter()
            .map(|(name, cfg)| (name.clone(), load_validator(cfg, &wasms)))
            .collect();
        let established_accounts: HashMap<String, EstablishedAccount> = config
            .established
            .unwrap_or_default()
            .iter()
            .map(|(name, cfg)| (name.clone(), load_established(cfg, &wasms)))
            .collect();
        let implicit_accounts: HashMap<String, ImplicitAccount> = config
            .implicit
            .unwrap_or_default()
            .iter()
            .map(|(name, cfg)| (name.clone(), load_implicit(cfg)))
            .collect();
        let token_accounts = config
            .token
            .unwrap_or_default()
            .iter()
            .map(|(_name, cfg)| {
                load_token(
                    cfg,
                    &wasms,
                    &validators,
                    &established_accounts,
                    &implicit_accounts,
                )
            })
            .collect();

        let parameters = Parameters {
            epoch_duration: EpochDuration {
                min_num_of_blocks: config.parameters.min_num_of_blocks,
                min_duration: anoma::types::time::Duration::seconds(
                    config.parameters.min_duration,
                )
                .into(),
            },
        };

        let pos_params = PosParams {
            max_validator_slots: config.pos_params.max_validator_slots,
            pipeline_len: config.pos_params.pipeline_len,
            unbonding_len: config.pos_params.unbonding_len,
            votes_per_token: BasisPoints::new(
                config.pos_params.votes_per_token,
            ),
            block_proposer_reward: config.pos_params.block_proposer_reward,
            block_vote_reward: config.pos_params.block_vote_reward,
            duplicate_vote_slash_rate: BasisPoints::new(
                config.pos_params.duplicate_vote_slash_rate,
            ),
            light_client_attack_slash_rate: BasisPoints::new(
                config.pos_params.light_client_attack_slash_rate,
            ),
        };

        let mut genesis = Genesis {
            genesis_time: config.genesis_time.try_into().unwrap(),
            validators: validators.into_values().collect(),
            token_accounts,
            established_accounts: established_accounts.into_values().collect(),
            implicit_accounts: implicit_accounts.into_values().collect(),
            parameters,
            pos_params,
        };
        genesis.init();
        genesis
    }

    pub fn open_genesis_config(path: impl AsRef<Path>) -> GenesisConfig {
        let config_file = std::fs::read_to_string(path).unwrap();
        toml::from_str(&config_file).unwrap()
    }

    pub fn write_genesis_config(
        config: &GenesisConfig,
        path: impl AsRef<Path>,
    ) {
        let toml = toml::to_string(&config).unwrap();
        std::fs::write(path, toml).unwrap();
    }

    pub fn read_genesis_config(path: impl AsRef<Path>) -> Genesis {
        load_genesis_config(open_genesis_config(path))
    }
}

#[derive(Debug, BorshSerialize, BorshDeserialize)]
#[borsh_init(init)]
pub struct Genesis {
    pub genesis_time: DateTimeUtc,
    pub validators: Vec<Validator>,
    pub token_accounts: Vec<TokenAccount>,
    pub established_accounts: Vec<EstablishedAccount>,
    pub implicit_accounts: Vec<ImplicitAccount>,
    pub parameters: Parameters,
    pub pos_params: PosParams,
}

impl Genesis {
    /// Sort all fields for deterministic encoding
    pub fn init(&mut self) {
        self.validators.sort();
        self.token_accounts.sort();
        self.established_accounts.sort();
        self.implicit_accounts.sort();
    }
}

#[derive(
    Clone,
    Debug,
    BorshSerialize,
    BorshDeserialize,
    PartialEq,
    Eq,
    PartialOrd,
    Ord,
)]
/// Genesis validator definition
pub struct Validator {
    /// Data that is used for PoS system initialization
    pub pos_data: GenesisValidator,
    /// Public key associated with the validator account. The default validator
    /// VP will check authorization of transactions from this account against
    /// this key on a transaction signature.
    /// Note that this is distinct from consensus key used in the PoS system.
    pub account_key: PublicKey,
    /// These tokens are no staked and hence do not contribute to the
    /// validator's voting power
    pub non_staked_balance: token::Amount,
    /// Validity predicate code WASM
    pub validator_vp_code_path: String,
    /// Expected SHA-256 hash of the validator VP
    pub validator_vp_sha256: [u8; 32],
    /// Staking reward account code WASM
    pub reward_vp_code_path: String,
    /// Expected SHA-256 hash of the staking reward VP
    pub reward_vp_sha256: [u8; 32],
}

#[derive(
    Clone, Debug, BorshSerialize, BorshDeserialize, PartialEq, Eq, Derivative,
)]
#[derivative(PartialOrd, Ord)]
pub struct EstablishedAccount {
    /// Address
    pub address: Address,
    /// Validity predicate code WASM
    pub vp_code_path: String,
    /// Expected SHA-256 hash of the validity predicate wasm
    pub vp_sha256: [u8; 32],
    /// A public key to be stored in the account's storage, if any
    pub public_key: Option<PublicKey>,
    /// Account's sub-space storage. The values must be borsh encoded bytes.
    #[derivative(PartialOrd = "ignore", Ord = "ignore")]
    pub storage: HashMap<storage::Key, Vec<u8>>,
}

#[derive(
    Clone, Debug, BorshSerialize, BorshDeserialize, PartialEq, Eq, Derivative,
)]
#[derivative(PartialOrd, Ord)]
pub struct TokenAccount {
    /// Address
    pub address: Address,
    /// Validity predicate code WASM
    pub vp_code_path: String,
    /// Expected SHA-256 hash of the validity predicate wasm
    pub vp_sha256: [u8; 32],
    /// Accounts' balances of this token
    #[derivative(PartialOrd = "ignore", Ord = "ignore")]
    pub balances: HashMap<Address, token::Amount>,
}

#[derive(
    Clone,
    Debug,
    BorshSerialize,
    BorshDeserialize,
    PartialEq,
    Eq,
    PartialOrd,
    Ord,
)]
pub struct ImplicitAccount {
    /// A public key from which the implicit account is derived. This will be
    /// stored on chain for the account.
    pub public_key: PublicKey,
}

#[cfg(not(feature = "dev"))]
pub fn genesis(base_dir: impl AsRef<Path>, chain_id: &ChainId) -> Genesis {
    let path = base_dir
        .as_ref()
        .join(format!("{}.toml", chain_id.as_str()));
    genesis_config::read_genesis_config(path)
}
#[cfg(feature = "dev")]
pub fn genesis() -> Genesis {
    use anoma::ledger::parameters::EpochDuration;
    use anoma::types::address;

    use crate::wallet;

    let vp_token_path = "vp_token.wasm";
    let vp_user_path = "vp_user.wasm";

    // NOTE When the validator's key changes, tendermint must be reset with
    // `anoma reset` command. To generate a new validator, use the
    // `tests::gen_genesis_validator` below.
    let consensus_keypair = wallet::defaults::validator_keypair();
    let account_keypair = wallet::defaults::validator_keypair();
    let staking_reward_keypair = Keypair::from_bytes(&[
        61, 198, 87, 204, 44, 94, 234, 228, 217, 72, 245, 27, 40, 2, 151, 174,
        24, 247, 69, 6, 9, 30, 44, 16, 88, 238, 77, 162, 243, 125, 240, 206,
        111, 92, 66, 23, 105, 211, 33, 236, 5, 208, 17, 88, 177, 112, 100, 154,
        1, 132, 143, 67, 162, 121, 136, 247, 20, 67, 4, 27, 226, 63, 47, 57,
    ])
    .unwrap();
    let address = wallet::defaults::validator_address();
    let staking_reward_address = Address::decode("atest1v4ehgw36xcersvee8qerxd35x9prsw2xg5erxv6pxfpygd2x89z5xsf5xvmnysejgv6rwd2rnj2avt").unwrap();
    let validator = Validator {
        pos_data: GenesisValidator {
            address,
            staking_reward_address,
            tokens: token::Amount::whole(200_000),
            consensus_key: consensus_keypair.public,
            staking_reward_key: staking_reward_keypair.public,
        },
        account_key: account_keypair.public,
        non_staked_balance: token::Amount::whole(100_000),
        // TODO replace with https://github.com/anoma/anoma/issues/25)
        validator_vp_code_path: vp_user_path.into(),
        validator_vp_sha256: Default::default(),
        reward_vp_code_path: vp_user_path.into(),
        reward_vp_sha256: Default::default(),
    };
    let parameters = Parameters {
        epoch_duration: EpochDuration {
            min_num_of_blocks: 10,
            min_duration: anoma::types::time::Duration::minutes(1).into(),
        },
    };
    let albert = EstablishedAccount {
        address: wallet::defaults::albert_address(),
        vp_code_path: vp_user_path.into(),
        vp_sha256: Default::default(),
        public_key: Some(wallet::defaults::albert_keypair().public),
        storage: HashMap::default(),
    };
    let bertha = EstablishedAccount {
        address: wallet::defaults::bertha_address(),
        vp_code_path: vp_user_path.into(),
        vp_sha256: Default::default(),
        public_key: Some(wallet::defaults::bertha_keypair().public),
        storage: HashMap::default(),
    };
    let christel = EstablishedAccount {
        address: wallet::defaults::christel_address(),
        vp_code_path: vp_user_path.into(),
        vp_sha256: Default::default(),
        public_key: Some(wallet::defaults::christel_keypair().public),
        storage: HashMap::default(),
    };
    let matchmaker = EstablishedAccount {
        address: wallet::defaults::matchmaker_address(),
        vp_code_path: vp_user_path.into(),
        vp_sha256: Default::default(),
        public_key: Some(wallet::defaults::matchmaker_keypair().public),
        storage: HashMap::default(),
    };
    let implicit_accounts = vec![ImplicitAccount {
        public_key: wallet::defaults::daewon_keypair().public,
    }];
    let default_user_tokens = token::Amount::whole(1_000_000);
    let default_key_tokens = token::Amount::whole(1_000);
    let balances: HashMap<Address, token::Amount> = HashMap::from_iter([
        // established accounts' balances
        (wallet::defaults::albert_address(), default_user_tokens),
        (wallet::defaults::bertha_address(), default_user_tokens),
        (wallet::defaults::christel_address(), default_user_tokens),
        // implicit accounts' balances
        (wallet::defaults::daewon_address(), default_user_tokens),
        // implicit accounts derived from public keys balances
        (
            bertha.public_key.as_ref().unwrap().into(),
            default_key_tokens,
        ),
        (
            albert.public_key.as_ref().unwrap().into(),
            default_key_tokens,
        ),
        (
            christel.public_key.as_ref().unwrap().into(),
            default_key_tokens,
        ),
        ((&validator.account_key).into(), default_key_tokens),
        (
            matchmaker.public_key.as_ref().unwrap().into(),
            default_key_tokens,
        ),
    ]);
    let token_accounts = address::tokens()
        .into_iter()
        .map(|(address, _)| TokenAccount {
            address,
            vp_code_path: vp_token_path.into(),
            vp_sha256: Default::default(),
            balances: balances.clone(),
        })
        .collect();
    Genesis {
        genesis_time: DateTimeUtc::now(),
        validators: vec![validator],
        established_accounts: vec![albert, bertha, christel, matchmaker],
        implicit_accounts,
        token_accounts,
        parameters,
        pos_params: PosParams::default(),
    }
}

#[cfg(test)]
pub mod tests {
    use anoma::types::address::testing::gen_established_address;
    use anoma::types::key::ed25519::Keypair;
    use rand::prelude::ThreadRng;
    use rand::thread_rng;

    /// Run `cargo test gen_genesis_validator -- --nocapture` to generate a
    /// new genesis validator address, staking reward address and keypair.
    #[test]
    fn gen_genesis_validator() {
        let address = gen_established_address();
        let staking_reward_address = gen_established_address();
        let mut rng: ThreadRng = thread_rng();
        let keypair = Keypair::generate(&mut rng);
        let staking_reward_keypair = Keypair::generate(&mut rng);
        println!("address: {}", address);
        println!("staking_reward_address: {}", staking_reward_address);
        println!("keypair: {:?}", keypair.to_bytes());
        println!(
            "staking_reward_keypair: {:?}",
            staking_reward_keypair.to_bytes()
        );
    }
}<|MERGE_RESOLUTION|>--- conflicted
+++ resolved
@@ -45,20 +45,12 @@
 
     impl HexString {
         pub fn to_bytes(&self) -> Result<Vec<u8>, HexKeyError> {
-<<<<<<< HEAD
-            let bytes = hex::decode(self.0.to_owned())?;
-=======
             let bytes = hex::decode(&self.0)?;
->>>>>>> 616bcc66
             Ok(bytes)
         }
 
         pub fn to_sha256_bytes(&self) -> Result<[u8; 32], HexKeyError> {
-<<<<<<< HEAD
-            let bytes = hex::decode(self.0.to_owned())?;
-=======
             let bytes = hex::decode(&self.0)?;
->>>>>>> 616bcc66
             let slice = bytes.as_slice();
             let array: [u8; 32] = slice.try_into()?;
             Ok(array)
