--- conflicted
+++ resolved
@@ -533,15 +533,6 @@
                 }
             }
         }
-<<<<<<< HEAD
-
         Poll::Pending
-=======
-        if let Some(ev) = self.external_pending_events.pop_front() {
-            Poll::Ready(NetworkBehaviourAction::GenerateEvent(ev))
-        } else {
-            Poll::Pending
-        }
->>>>>>> 53e657b9
     }
 }