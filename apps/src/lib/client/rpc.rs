//! Client RPC queries

use std::borrow::Cow;
use std::collections::{HashMap, HashSet};
use std::convert::TryInto;
use std::fs::File;
use std::io::{self, Write};
use std::iter::Iterator;

<<<<<<< HEAD
use async_std::fs::{self};
use async_std::path::PathBuf;
use async_std::prelude::*;
use borsh::BorshDeserialize;
use itertools::Itertools;
use namada::ledger::governance::storage as gov_storage;
use namada::ledger::governance::utils::Votes;
use namada::ledger::parameters::{storage as param_storage, EpochDuration};
use namada::ledger::pos::types::{
=======
use anoma::ledger::governance::parameters::GovParams;
use anoma::ledger::governance::storage as gov_storage;
use anoma::ledger::governance::utils::Votes;
use anoma::ledger::parameters::{storage as param_storage, EpochDuration};
use anoma::ledger::pos::types::{
>>>>>>> e13066d9
    Epoch as PosEpoch, VotingPower, WeightedValidator,
};
use namada::ledger::pos::{
    self, is_validator_slashes_key, BondId, Bonds, PosParams, Slash, Unbonds,
};
<<<<<<< HEAD
use namada::ledger::treasury::storage as treasury_storage;
use namada::types::address::Address;
use namada::types::governance::{
    OfflineProposal, OfflineVote, ProposalVote, TallyResult,
=======
use anoma::ledger::treasury::storage as treasury_storage;
use anoma::types::address::Address;
use anoma::types::governance::{
    OfflineProposal, OfflineVote, ProposalResult, ProposalVote, TallyResult,
    VotePower,
>>>>>>> e13066d9
};
use namada::types::key::*;
use namada::types::storage::{Epoch, PrefixValue};
use namada::types::token::{balance_key, Amount};
use namada::types::{address, storage, token};
use tendermint::abci::Code;
use tendermint_config::net::Address as TendermintAddress;
use tendermint_rpc::error::Error as TError;
use tendermint_rpc::query::Query;
use tendermint_rpc::{
    Client, HttpClient, Order, SubscriptionClient, WebSocketClient,
};

use crate::cli::{self, args, Context};
use crate::client::tendermint_rpc_types::TxResponse;
use crate::node::ledger::rpc::Path;

/// Query the epoch of the last committed block
pub async fn query_epoch(args: args::Query) -> Epoch {
    let client = HttpClient::new(args.ledger_address).unwrap();
    let path = Path::Epoch;
    let data = vec![];
    let response = client
        .abci_query(Some(path.into()), data, None, false)
        .await
        .unwrap();
    match response.code {
        Code::Ok => match Epoch::try_from_slice(&response.value[..]) {
            Ok(epoch) => {
                println!("Last committed epoch: {}", epoch);
                return epoch;
            }

            Err(err) => {
                eprintln!("Error decoding the epoch value: {}", err)
            }
        },
        Code::Err(err) => eprintln!(
            "Error in the query {} (error code {})",
            response.info, err
        ),
    }
    cli::safe_exit(1)
}

/// Query the raw bytes of given storage key
pub async fn query_raw_bytes(_ctx: Context, args: args::QueryRawBytes) {
    let client = HttpClient::new(args.query.ledger_address).unwrap();
    let path = Path::Value(args.storage_key);
    let data = vec![];
    let response = client
        .abci_query(Some(path.into()), data, None, false)
        .await
        .unwrap();
    match response.code {
        Code::Ok => {
            println!("{}", hex::encode(&response.value));
        }
        Code::Err(err) => {
            eprintln!(
                "Error in the query {}  (error code {})",
                response.info, err
            );
            cli::safe_exit(1)
        }
    }
}

/// Query token balance(s)
pub async fn query_balance(ctx: Context, args: args::QueryBalance) {
    let client = HttpClient::new(args.query.ledger_address).unwrap();
    let tokens = address::tokens();
    match (args.token, args.owner) {
        (Some(token), Some(owner)) => {
            let token = ctx.get(&token);
            let owner = ctx.get(&owner);
            let key = token::balance_key(&token, &owner);
            let currency_code = tokens
                .get(&token)
                .map(|c| Cow::Borrowed(*c))
                .unwrap_or_else(|| Cow::Owned(token.to_string()));
            match query_storage_value::<token::Amount>(&client, &key).await {
                Some(balance) => {
                    println!("{}: {}", currency_code, balance);
                }
                None => {
                    println!("No {} balance found for {}", currency_code, owner)
                }
            }
        }
        (None, Some(owner)) => {
            let owner = ctx.get(&owner);
            let mut found_any = false;
            for (token, currency_code) in tokens {
                let key = token::balance_key(&token, &owner);
                if let Some(balance) =
                    query_storage_value::<token::Amount>(&client, &key).await
                {
                    println!("{}: {}", currency_code, balance);
                    found_any = true;
                }
            }
            if !found_any {
                println!("No balance found for {}", owner);
            }
        }
        (Some(token), None) => {
            let token = ctx.get(&token);
            let key = token::balance_prefix(&token);
            let balances =
                query_storage_prefix::<token::Amount>(client, key).await;
            match balances {
                Some(balances) => {
                    let currency_code = tokens
                        .get(&token)
                        .map(|c| Cow::Borrowed(*c))
                        .unwrap_or_else(|| Cow::Owned(token.to_string()));
                    let stdout = io::stdout();
                    let mut w = stdout.lock();
                    writeln!(w, "Token {}:", currency_code).unwrap();
                    for (key, balance) in balances {
                        let owner =
                            token::is_any_token_balance_key(&key).unwrap();
                        writeln!(w, "  {}, owned by {}", balance, owner)
                            .unwrap();
                    }
                }
                None => {
                    println!("No balances for token {}", token.encode())
                }
            }
        }
        (None, None) => {
            let stdout = io::stdout();
            let mut w = stdout.lock();
            for (token, currency_code) in tokens {
                let key = token::balance_prefix(&token);
                let balances =
                    query_storage_prefix::<token::Amount>(client.clone(), key)
                        .await;
                match balances {
                    Some(balances) => {
                        writeln!(w, "Token {}:", currency_code).unwrap();
                        for (key, balance) in balances {
                            let owner =
                                token::is_any_token_balance_key(&key).unwrap();
                            writeln!(w, "  {}, owned by {}", balance, owner)
                                .unwrap();
                        }
                    }
                    None => {
                        println!("No balances for token {}", token.encode())
                    }
                }
            }
        }
    }
}

/// Query Proposals
pub async fn query_proposal(_ctx: Context, args: args::QueryProposal) {
    async fn print_proposal(
        client: &HttpClient,
        id: u64,
        current_epoch: Epoch,
        details: bool,
    ) -> Option<()> {
        let author_key = gov_storage::get_author_key(id);
        let start_epoch_key = gov_storage::get_voting_start_epoch_key(id);
        let end_epoch_key = gov_storage::get_voting_end_epoch_key(id);

        let author =
            query_storage_value::<Address>(client, &author_key).await?;
        let start_epoch =
            query_storage_value::<Epoch>(client, &start_epoch_key).await?;
        let end_epoch =
            query_storage_value::<Epoch>(client, &end_epoch_key).await?;

        if details {
            let content_key = gov_storage::get_content_key(id);
            let grace_epoch_key = gov_storage::get_grace_epoch_key(id);
            let content = query_storage_value::<HashMap<String, String>>(
                client,
                &content_key,
            )
            .await?;
            let grace_epoch =
                query_storage_value::<Epoch>(client, &grace_epoch_key).await?;

            println!("Proposal: {}", id);
            println!("{:4}Author: {}", "", author);
            println!("{:4}Content:", "");
            for (key, value) in &content {
                println!("{:8}{}: {}", "", key, value);
            }
            println!("{:4}Start Epoch: {}", "", start_epoch);
            println!("{:4}End Epoch: {}", "", end_epoch);
            println!("{:4}Grace Epoch: {}", "", grace_epoch);
            if start_epoch > current_epoch {
                println!("{:4}Status: pending", "");
            } else if start_epoch <= current_epoch && current_epoch <= end_epoch
            {
                println!("{:4}Status: on-going", "");
            } else {
                let votes = get_proposal_votes(client, start_epoch, id).await;
                let proposal_result =
                    compute_tally(client, start_epoch, votes).await;
                println!("{:4}Status: done", "");
                println!("{:4}Result: {}", "", proposal_result);
            }
        } else {
            println!("Proposal: {}", id);
            println!("{:4}Author: {}", "", author);
            println!("{:4}Start Epoch: {}", "", start_epoch);
            println!("{:4}End Epoch: {}", "", end_epoch);
            if start_epoch > current_epoch {
                println!("{:4}Status: pending", "");
            } else if start_epoch <= current_epoch && current_epoch <= end_epoch
            {
                println!("{:4}Status: on-going", "");
            } else {
                println!("{:4}Status: done", "");
            }
        }

        Some(())
    }

    let client = HttpClient::new(args.query.ledger_address.clone()).unwrap();
    let current_epoch = query_epoch(args.query.clone()).await;
    match args.proposal_id {
        Some(id) => {
            if print_proposal(&client, id, current_epoch, true)
                .await
                .is_none()
            {
                eprintln!("No valid proposal was found with id {}", id)
            }
        }
        None => {
            let last_proposal_id_key = gov_storage::get_counter_key();
            let last_proposal_id =
                query_storage_value::<u64>(&client, &last_proposal_id_key)
                    .await
                    .unwrap();

            for id in 0..last_proposal_id {
                if print_proposal(&client, id, current_epoch, false)
                    .await
                    .is_none()
                {
                    eprintln!("No valid proposal was found with id {}", id)
                };
            }
        }
    }
}

/// Query token amount of owner.
pub async fn get_token_balance(
    client: &HttpClient,
    token: &Address,
    owner: &Address,
) -> Option<Amount> {
    let balance_key = balance_key(token, owner);
    query_storage_value(client, &balance_key).await
}

pub async fn query_proposal_result(
    _ctx: Context,
    args: args::QueryProposalResult,
) {
    let client = HttpClient::new(args.query.ledger_address.clone()).unwrap();
    let current_epoch = query_epoch(args.query.clone()).await;

    match args.proposal_id {
        Some(id) => {
            let start_epoch_key = gov_storage::get_voting_start_epoch_key(id);
            let end_epoch_key = gov_storage::get_voting_end_epoch_key(id);
            let start_epoch =
                query_storage_value::<Epoch>(&client, &start_epoch_key).await;
            let end_epoch =
                query_storage_value::<Epoch>(&client, &end_epoch_key).await;

            match (start_epoch, end_epoch) {
                (Some(start_epoch), Some(end_epoch)) => {
                    if current_epoch > end_epoch {
                        let votes =
                            get_proposal_votes(&client, start_epoch, id).await;
                        let proposal_result =
                            compute_tally(&client, start_epoch, votes).await;
                        println!("Proposal: {}", id);
                        println!("{:4}Result: {}", "", proposal_result);
                    } else {
                        eprintln!("Proposal is still in progress.");
                        cli::safe_exit(1)
                    }
                }
                _ => {
                    eprintln!("Error while retriving proposal.");
                    cli::safe_exit(1)
                }
            }
        }
        None => {
            if args.offline {
                match args.proposal_folder {
                    Some(path) => {
                        let mut dir = fs::read_dir(&path)
                            .await
                            .expect("Should be able to read the directory.");
                        let mut files = HashSet::new();
                        let mut is_proposal_present = false;

                        while let Some(entry) = dir.next().await {
                            match entry {
                                Ok(entry) => match entry.file_type().await {
                                    Ok(entry_stat) => {
                                        if entry_stat.is_file() {
                                            if entry.file_name().eq(&"proposal")
                                            {
                                                is_proposal_present = true
                                            } else if entry
                                                .file_name()
                                                .to_string_lossy()
                                                .starts_with("proposal-vote-")
                                            {
                                                // Folder may contain other
                                                // files than just the proposal
                                                // and the votes
                                                files.insert(entry.path());
                                            }
                                        }
                                    }
                                    Err(e) => {
                                        eprintln!(
                                            "Can't read entry type: {}.",
                                            e
                                        );
                                        cli::safe_exit(1)
                                    }
                                },
                                Err(e) => {
                                    eprintln!("Can't read entry: {}.", e);
                                    cli::safe_exit(1)
                                }
                            }
                        }

                        if !is_proposal_present {
                            eprintln!(
                                "The folder must contain the offline proposal \
                                 in a file named \"proposal\""
                            );
                            cli::safe_exit(1)
                        }

                        let file = File::open(&path.join("proposal"))
                            .expect("Proposal file must exist.");
                        let proposal: OfflineProposal =
                            serde_json::from_reader(file).expect(
                                "JSON was not well-formatted for proposal.",
                            );

                        let public_key = get_public_key(
                            &proposal.address,
                            args.query.ledger_address.clone(),
                        )
                        .await
                        .expect("Public key should exist.");

                        if !proposal.check_signature(&public_key) {
                            eprintln!("Bad proposal signature.");
                            cli::safe_exit(1)
                        }

                        let votes = get_proposal_offline_votes(
                            &client,
                            proposal.clone(),
                            files,
                        )
                        .await;
                        let proposal_result =
                            compute_tally(&client, proposal.tally_epoch, votes)
                                .await;

                        println!("{:4}Result: {}", "", proposal_result);
                    }
                    None => {
                        eprintln!(
                            "Offline flag must be followed by data-path."
                        );
                        cli::safe_exit(1)
                    }
                };
            } else {
                eprintln!(
                    "Either --proposal-id or --data-path should be provided \
                     as arguments."
                );
                cli::safe_exit(1)
            }
        }
    }
}

pub async fn query_protocol_parameters(
    _ctx: Context,
    args: args::QueryProtocolParameters,
) {
    let client = HttpClient::new(args.query.ledger_address).unwrap();

    let gov_parameters = get_governance_parameters(&client).await;
    println!("Governance Parameters\n {:4}", gov_parameters);

    println!("Protocol parameters");
    let key = param_storage::get_epoch_storage_key();
    let epoch_duration = query_storage_value::<EpochDuration>(&client, &key)
        .await
        .expect("Parameter should be definied.");
    println!(
        "{:4}Min. epoch duration: {}",
        "", epoch_duration.min_duration
    );
    println!(
        "{:4}Min. number of blocks: {}",
        "", epoch_duration.min_num_of_blocks
    );

    let key = param_storage::get_max_expected_time_per_block_key();
    let max_block_duration = query_storage_value::<u64>(&client, &key)
        .await
        .expect("Parameter should be definied.");
    println!("{:4}Max. block duration: {}", "", max_block_duration);

    let key = param_storage::get_tx_whitelist_storage_key();
    let vp_whitelist = query_storage_value::<Vec<String>>(&client, &key)
        .await
        .expect("Parameter should be definied.");
    println!("{:4}VP whitelist: {:?}", "", vp_whitelist);

    let key = param_storage::get_tx_whitelist_storage_key();
    let tx_whitelist = query_storage_value::<Vec<String>>(&client, &key)
        .await
        .expect("Parameter should be definied.");
    println!("{:4}Transactions whitelist: {:?}", "", tx_whitelist);

    println!("Treasury parameters");
    let key = treasury_storage::get_max_transferable_fund_key();
    let max_transferable_amount = query_storage_value::<Amount>(&client, &key)
        .await
        .expect("Parameter should be definied.");
    println!(
        "{:4}Max. transferable amount: {}",
        "", max_transferable_amount
    );

    println!("PoS parameters");
    let key = pos::params_key();
    let pos_params = query_storage_value::<PosParams>(&client, &key)
        .await
        .expect("Parameter should be definied.");
    println!(
        "{:4}Block proposer reward: {}",
        "", pos_params.block_proposer_reward
    );
    println!(
        "{:4}Block vote reward: {}",
        "", pos_params.block_vote_reward
    );
    println!(
        "{:4}Duplicate vote slash rate: {}",
        "", pos_params.duplicate_vote_slash_rate
    );
    println!(
        "{:4}Light client attack slash rate: {}",
        "", pos_params.light_client_attack_slash_rate
    );
    println!(
        "{:4}Max. validator slots: {}",
        "", pos_params.max_validator_slots
    );
    println!("{:4}Pipeline length: {}", "", pos_params.pipeline_len);
    println!("{:4}Unbonding length: {}", "", pos_params.unbonding_len);
    println!("{:4}Votes per token: {}", "", pos_params.votes_per_token);
}

/// Query PoS bond(s)
pub async fn query_bonds(ctx: Context, args: args::QueryBonds) {
    let epoch = query_epoch(args.query.clone()).await;
    let client = HttpClient::new(args.query.ledger_address).unwrap();
    match (args.owner, args.validator) {
        (Some(owner), Some(validator)) => {
            let source = ctx.get(&owner);
            let validator = ctx.get(&validator);
            // Find owner's delegations to the given validator
            let bond_id = pos::BondId { source, validator };
            let bond_key = pos::bond_key(&bond_id);
            let bonds =
                query_storage_value::<pos::Bonds>(&client, &bond_key).await;
            // Find owner's unbonded delegations from the given
            // validator
            let unbond_key = pos::unbond_key(&bond_id);
            let unbonds =
                query_storage_value::<pos::Unbonds>(&client, &unbond_key).await;
            // Find validator's slashes, if any
            let slashes_key = pos::validator_slashes_key(&bond_id.validator);
            let slashes =
                query_storage_value::<pos::Slashes>(&client, &slashes_key)
                    .await
                    .unwrap_or_default();

            let stdout = io::stdout();
            let mut w = stdout.lock();

            if let Some(bonds) = &bonds {
                let bond_type = if bond_id.source == bond_id.validator {
                    "Self-bonds"
                } else {
                    "Delegations"
                };
                writeln!(w, "{}:", bond_type).unwrap();
                process_bonds_query(
                    bonds, &slashes, &epoch, None, None, None, &mut w,
                );
            }

            if let Some(unbonds) = &unbonds {
                let bond_type = if bond_id.source == bond_id.validator {
                    "Unbonded self-bonds"
                } else {
                    "Unbonded delegations"
                };
                writeln!(w, "{}:", bond_type).unwrap();
                process_unbonds_query(
                    unbonds, &slashes, &epoch, None, None, None, &mut w,
                );
            }

            if bonds.is_none() && unbonds.is_none() {
                writeln!(
                    w,
                    "No delegations found for {} to validator {}",
                    bond_id.source,
                    bond_id.validator.encode()
                )
                .unwrap();
            }
        }
        (None, Some(validator)) => {
            let validator = ctx.get(&validator);
            // Find validator's self-bonds
            let bond_id = pos::BondId {
                source: validator.clone(),
                validator,
            };
            let bond_key = pos::bond_key(&bond_id);
            let bonds =
                query_storage_value::<pos::Bonds>(&client, &bond_key).await;
            // Find validator's unbonded self-bonds
            let unbond_key = pos::unbond_key(&bond_id);
            let unbonds =
                query_storage_value::<pos::Unbonds>(&client, &unbond_key).await;
            // Find validator's slashes, if any
            let slashes_key = pos::validator_slashes_key(&bond_id.validator);
            let slashes =
                query_storage_value::<pos::Slashes>(&client, &slashes_key)
                    .await
                    .unwrap_or_default();

            let stdout = io::stdout();
            let mut w = stdout.lock();

            if let Some(bonds) = &bonds {
                writeln!(w, "Self-bonds:").unwrap();
                process_bonds_query(
                    bonds, &slashes, &epoch, None, None, None, &mut w,
                );
            }

            if let Some(unbonds) = &unbonds {
                writeln!(w, "Unbonded self-bonds:").unwrap();
                process_unbonds_query(
                    unbonds, &slashes, &epoch, None, None, None, &mut w,
                );
            }

            if bonds.is_none() && unbonds.is_none() {
                writeln!(
                    w,
                    "No self-bonds found for validator {}",
                    bond_id.validator.encode()
                )
                .unwrap();
            }
        }
        (Some(owner), None) => {
            let owner = ctx.get(&owner);
            // Find owner's bonds to any validator
            let bonds_prefix = pos::bonds_for_source_prefix(&owner);
            let bonds = query_storage_prefix::<pos::Bonds>(
                client.clone(),
                bonds_prefix,
            )
            .await;
            // Find owner's unbonds to any validator
            let unbonds_prefix = pos::unbonds_for_source_prefix(&owner);
            let unbonds = query_storage_prefix::<pos::Unbonds>(
                client.clone(),
                unbonds_prefix,
            )
            .await;

            let mut total: token::Amount = 0.into();
            let mut total_active: token::Amount = 0.into();
            let mut any_bonds = false;
            if let Some(bonds) = bonds {
                for (key, bonds) in bonds {
                    match pos::is_bond_key(&key) {
                        Some(pos::BondId { source, validator }) => {
                            // Find validator's slashes, if any
                            let slashes_key =
                                pos::validator_slashes_key(&validator);
                            let slashes = query_storage_value::<pos::Slashes>(
                                &client,
                                &slashes_key,
                            )
                            .await
                            .unwrap_or_default();

                            let stdout = io::stdout();
                            let mut w = stdout.lock();
                            any_bonds = true;
                            let bond_type: Cow<str> = if source == validator {
                                "Self-bonds".into()
                            } else {
                                format!(
                                    "Delegations from {} to {}",
                                    source, validator
                                )
                                .into()
                            };
                            writeln!(w, "{}:", bond_type).unwrap();
                            let (tot, tot_active) = process_bonds_query(
                                &bonds,
                                &slashes,
                                &epoch,
                                Some(&source),
                                Some(total),
                                Some(total_active),
                                &mut w,
                            );
                            total = tot;
                            total_active = tot_active;
                        }
                        None => {
                            panic!("Unexpected storage key {}", key)
                        }
                    }
                }
            }
            if total_active != 0.into() && total_active != total {
                println!("Active bonds total: {}", total_active);
            }

            let mut total: token::Amount = 0.into();
            let mut total_withdrawable: token::Amount = 0.into();
            if let Some(unbonds) = unbonds {
                for (key, unbonds) in unbonds {
                    match pos::is_unbond_key(&key) {
                        Some(pos::BondId { source, validator }) => {
                            // Find validator's slashes, if any
                            let slashes_key =
                                pos::validator_slashes_key(&validator);
                            let slashes = query_storage_value::<pos::Slashes>(
                                &client,
                                &slashes_key,
                            )
                            .await
                            .unwrap_or_default();

                            let stdout = io::stdout();
                            let mut w = stdout.lock();
                            any_bonds = true;
                            let bond_type: Cow<str> = if source == validator {
                                "Unbonded self-bonds".into()
                            } else {
                                format!("Unbonded delegations from {}", source)
                                    .into()
                            };
                            writeln!(w, "{}:", bond_type).unwrap();
                            let (tot, tot_withdrawable) = process_unbonds_query(
                                &unbonds,
                                &slashes,
                                &epoch,
                                Some(&source),
                                Some(total),
                                Some(total_withdrawable),
                                &mut w,
                            );
                            total = tot;
                            total_withdrawable = tot_withdrawable;
                        }
                        None => {
                            panic!("Unexpected storage key {}", key)
                        }
                    }
                }
            }
            if total_withdrawable != 0.into() {
                println!("Withdrawable total: {}", total_withdrawable);
            }

            if !any_bonds {
                println!("No self-bonds or delegations found for {}", owner);
            }
        }
        (None, None) => {
            // Find all the bonds
            let bonds_prefix = pos::bonds_prefix();
            let bonds = query_storage_prefix::<pos::Bonds>(
                client.clone(),
                bonds_prefix,
            )
            .await;
            // Find all the unbonds
            let unbonds_prefix = pos::unbonds_prefix();
            let unbonds = query_storage_prefix::<pos::Unbonds>(
                client.clone(),
                unbonds_prefix,
            )
            .await;

            let mut total: token::Amount = 0.into();
            let mut total_active: token::Amount = 0.into();
            if let Some(bonds) = bonds {
                for (key, bonds) in bonds {
                    match pos::is_bond_key(&key) {
                        Some(pos::BondId { source, validator }) => {
                            // Find validator's slashes, if any
                            let slashes_key =
                                pos::validator_slashes_key(&validator);
                            let slashes = query_storage_value::<pos::Slashes>(
                                &client,
                                &slashes_key,
                            )
                            .await
                            .unwrap_or_default();

                            let stdout = io::stdout();
                            let mut w = stdout.lock();
                            let bond_type = if source == validator {
                                format!("Self-bonds for {}", validator.encode())
                            } else {
                                format!(
                                    "Delegations from {} to validator {}",
                                    source,
                                    validator.encode()
                                )
                            };
                            writeln!(w, "{}:", bond_type).unwrap();
                            let (tot, tot_active) = process_bonds_query(
                                &bonds,
                                &slashes,
                                &epoch,
                                Some(&source),
                                Some(total),
                                Some(total_active),
                                &mut w,
                            );
                            total = tot;
                            total_active = tot_active;
                        }
                        None => {
                            panic!("Unexpected storage key {}", key)
                        }
                    }
                }
            }
            if total_active != 0.into() && total_active != total {
                println!("Bond total active: {}", total_active);
            }
            println!("Bond total: {}", total);

            let mut total: token::Amount = 0.into();
            let mut total_withdrawable: token::Amount = 0.into();
            if let Some(unbonds) = unbonds {
                for (key, unbonds) in unbonds {
                    match pos::is_unbond_key(&key) {
                        Some(pos::BondId { source, validator }) => {
                            // Find validator's slashes, if any
                            let slashes_key =
                                pos::validator_slashes_key(&validator);
                            let slashes = query_storage_value::<pos::Slashes>(
                                &client,
                                &slashes_key,
                            )
                            .await
                            .unwrap_or_default();

                            let stdout = io::stdout();
                            let mut w = stdout.lock();
                            let bond_type = if source == validator {
                                format!(
                                    "Unbonded self-bonds for {}",
                                    validator.encode()
                                )
                            } else {
                                format!(
                                    "Unbonded delegations from {} to \
                                     validator {}",
                                    source,
                                    validator.encode()
                                )
                            };
                            writeln!(w, "{}:", bond_type).unwrap();
                            let (tot, tot_withdrawable) = process_unbonds_query(
                                &unbonds,
                                &slashes,
                                &epoch,
                                Some(&source),
                                Some(total),
                                Some(total_withdrawable),
                                &mut w,
                            );
                            total = tot;
                            total_withdrawable = tot_withdrawable;
                        }
                        None => {
                            panic!("Unexpected storage key {}", key)
                        }
                    }
                }
            }
            if total_withdrawable != 0.into() {
                println!("Withdrawable total: {}", total_withdrawable);
            }
            println!("Unbonded total: {}", total);
        }
    }
}

/// Query PoS voting power
pub async fn query_voting_power(ctx: Context, args: args::QueryVotingPower) {
    let epoch = match args.epoch {
        Some(epoch) => epoch,
        None => query_epoch(args.query.clone()).await,
    };
    let client = HttpClient::new(args.query.ledger_address).unwrap();

    // Find the validator set
    let validator_set_key = pos::validator_set_key();
    let validator_sets =
        query_storage_value::<pos::ValidatorSets>(&client, &validator_set_key)
            .await
            .expect("Validator set should always be set");
    let validator_set = validator_sets
        .get(epoch)
        .expect("Validator set should be always set in the current epoch");
    match args.validator {
        Some(validator) => {
            let validator = ctx.get(&validator);
            // Find voting power for the given validator
            let voting_power_key = pos::validator_voting_power_key(&validator);
            let voting_powers =
                query_storage_value::<pos::ValidatorVotingPowers>(
                    &client,
                    &voting_power_key,
                )
                .await;
            match voting_powers.and_then(|data| data.get(epoch)) {
                Some(voting_power_delta) => {
                    let voting_power: VotingPower =
                        voting_power_delta.try_into().expect(
                            "The sum voting power deltas shouldn't be negative",
                        );
                    let weighted = WeightedValidator {
                        address: validator.clone(),
                        voting_power,
                    };
                    let is_active = validator_set.active.contains(&weighted);
                    if !is_active {
                        debug_assert!(
                            validator_set.inactive.contains(&weighted)
                        );
                    }
                    println!(
                        "Validator {} is {}, voting power: {}",
                        validator.encode(),
                        if is_active { "active" } else { "inactive" },
                        voting_power
                    )
                }
                None => {
                    println!("No voting power found for {}", validator.encode())
                }
            }
        }
        None => {
            // Iterate all validators
            let stdout = io::stdout();
            let mut w = stdout.lock();

            writeln!(w, "Active validators:").unwrap();
            for active in &validator_set.active {
                writeln!(
                    w,
                    "  {}: {}",
                    active.address.encode(),
                    active.voting_power
                )
                .unwrap();
            }
            if !validator_set.inactive.is_empty() {
                writeln!(w, "Inactive validators:").unwrap();
                for inactive in &validator_set.inactive {
                    writeln!(
                        w,
                        "  {}: {}",
                        inactive.address.encode(),
                        inactive.voting_power
                    )
                    .unwrap();
                }
            }
        }
    }
    let total_voting_power_key = pos::total_voting_power_key();
    let total_voting_powers = query_storage_value::<pos::TotalVotingPowers>(
        &client,
        &total_voting_power_key,
    )
    .await
    .expect("Total voting power should always be set");
    let total_voting_power = total_voting_powers
        .get(epoch)
        .expect("Total voting power should be always set in the current epoch");
    println!("Total voting power: {}", total_voting_power);
}

/// Query PoS slashes
pub async fn query_slashes(ctx: Context, args: args::QuerySlashes) {
    let client = HttpClient::new(args.query.ledger_address).unwrap();
    match args.validator {
        Some(validator) => {
            let validator = ctx.get(&validator);
            // Find slashes for the given validator
            let slashes_key = pos::validator_slashes_key(&validator);
            let slashes =
                query_storage_value::<pos::Slashes>(&client, &slashes_key)
                    .await;
            match slashes {
                Some(slashes) => {
                    let stdout = io::stdout();
                    let mut w = stdout.lock();
                    for slash in slashes {
                        writeln!(
                            w,
                            "Slash epoch {}, rate {}, type {}",
                            slash.epoch, slash.rate, slash.r#type
                        )
                        .unwrap();
                    }
                }
                None => {
                    println!("No slashes found for {}", validator.encode())
                }
            }
        }
        None => {
            // Iterate slashes for all validators
            let slashes_prefix = pos::slashes_prefix();
            let slashes = query_storage_prefix::<pos::Slashes>(
                client.clone(),
                slashes_prefix,
            )
            .await;

            match slashes {
                Some(slashes) => {
                    let stdout = io::stdout();
                    let mut w = stdout.lock();
                    for (slashes_key, slashes) in slashes {
                        if let Some(validator) =
                            is_validator_slashes_key(&slashes_key)
                        {
                            for slash in slashes {
                                writeln!(
                                    w,
                                    "Slash epoch {}, block height {}, rate \
                                     {}, type {}, validator {}",
                                    slash.epoch,
                                    slash.block_height,
                                    slash.rate,
                                    slash.r#type,
                                    validator,
                                )
                                .unwrap();
                            }
                        } else {
                            eprintln!("Unexpected slashes key {}", slashes_key);
                        }
                    }
                }
                None => {
                    println!("No slashes found")
                }
            }
        }
    }
}

/// Dry run a transaction
pub async fn dry_run_tx(ledger_address: &TendermintAddress, tx_bytes: Vec<u8>) {
    let client = HttpClient::new(ledger_address.clone()).unwrap();
    let path = Path::DryRunTx;
    let response = client
        .abci_query(Some(path.into()), tx_bytes, None, false)
        .await
        .unwrap();
    println!("{:#?}", response);
}

/// Get account's public key stored in its storage sub-space
pub async fn get_public_key(
    address: &Address,
    ledger_address: TendermintAddress,
) -> Option<common::PublicKey> {
    let client = HttpClient::new(ledger_address).unwrap();
    let key = pk_key(address);
    query_storage_value(&client, &key).await
}

/// Check if the given address is a known validator.
pub async fn is_validator(
    address: &Address,
    ledger_address: TendermintAddress,
) -> bool {
    let client = HttpClient::new(ledger_address).unwrap();
    let key = pos::validator_state_key(address);
    let state: Option<pos::ValidatorStates> =
        query_storage_value(&client, &key).await;
    state.is_some()
}

/// Check if a given address is a known delegator
pub async fn is_delegator(
    address: &Address,
    ledger_address: TendermintAddress,
) -> bool {
    let client = HttpClient::new(ledger_address).unwrap();
    let bonds_prefix = pos::bonds_for_source_prefix(address);
    let bonds =
        query_storage_prefix::<pos::Bonds>(client.clone(), bonds_prefix).await;
    bonds.is_some() && bonds.unwrap().count() > 0
}

pub async fn is_delegator_at(
    client: &HttpClient,
    address: &Address,
    epoch: Epoch,
) -> bool {
    let key = pos::bonds_for_source_prefix(address);
    let bonds_iter =
        query_storage_prefix::<pos::Bonds>(client.clone(), key).await;
    if let Some(mut bonds) = bonds_iter {
        bonds.any(|(_, bond)| bond.get(epoch).is_some())
    } else {
        false
    }
}

/// Check if the address exists on chain. Established address exists if it has a
/// stored validity predicate. Implicit and internal addresses always return
/// true.
pub async fn known_address(
    address: &Address,
    ledger_address: TendermintAddress,
) -> bool {
    let client = HttpClient::new(ledger_address).unwrap();
    match address {
        Address::Established(_) => {
            // Established account exists if it has a VP
            let key = storage::Key::validity_predicate(address);
            query_has_storage_key(client, key).await
        }
        Address::Implicit(_) | Address::Internal(_) => true,
    }
}

/// Accumulate slashes starting from `epoch_start` until (optionally)
/// `withdraw_epoch` and apply them to the token amount `delta`.
fn apply_slashes(
    slashes: &[Slash],
    mut delta: token::Amount,
    epoch_start: PosEpoch,
    withdraw_epoch: Option<PosEpoch>,
    mut w: Option<&mut std::io::StdoutLock>,
) -> token::Amount {
    let mut slashed = token::Amount::default();
    for slash in slashes {
        if slash.epoch >= epoch_start
            && slash.epoch < withdraw_epoch.unwrap_or_else(|| u64::MAX.into())
        {
            if let Some(w) = w.as_mut() {
                writeln!(
                    *w,
                    "    ⚠ Slash: {} from epoch {}",
                    slash.rate, slash.epoch
                )
                .unwrap();
            }
            let raw_delta: u64 = delta.into();
            let current_slashed = token::Amount::from(slash.rate * raw_delta);
            slashed += current_slashed;
            delta -= current_slashed;
        }
    }
    if let Some(w) = w.as_mut() {
        if slashed != 0.into() {
            writeln!(*w, "    ⚠ Slash total: {}", slashed).unwrap();
            writeln!(*w, "    ⚠ After slashing: Δ {}", delta).unwrap();
        }
    }
    delta
}

/// Process the result of a blonds query to determine total bonds
/// and total active bonds. This includes taking into account
/// an aggregation of slashes since the start of the given epoch.
fn process_bonds_query(
    bonds: &Bonds,
    slashes: &[Slash],
    epoch: &Epoch,
    source: Option<&Address>,
    total: Option<token::Amount>,
    total_active: Option<token::Amount>,
    w: &mut std::io::StdoutLock,
) -> (token::Amount, token::Amount) {
    let mut total_active = total_active.unwrap_or_else(|| 0.into());
    let mut current_total: token::Amount = 0.into();
    for bond in bonds.iter() {
        for (epoch_start, &(mut delta)) in bond.pos_deltas.iter().sorted() {
            writeln!(w, "  Active from epoch {}: Δ {}", epoch_start, delta)
                .unwrap();
            delta = apply_slashes(slashes, delta, *epoch_start, None, Some(w));
            current_total += delta;
            let epoch_start: Epoch = (*epoch_start).into();
            if epoch >= &epoch_start {
                total_active += delta;
            }
        }
    }
    let total = total.unwrap_or_else(|| 0.into()) + current_total;
    match source {
        Some(addr) => {
            writeln!(w, "  Bonded total from {}: {}", addr, current_total)
                .unwrap();
        }
        None => {
            if total_active != 0.into() && total_active != total {
                writeln!(w, "Active bonds total: {}", total_active).unwrap();
            }
            writeln!(w, "Bonds total: {}", total).unwrap();
        }
    }
    (total, total_active)
}

/// Process the result of an unbonds query to determine total bonds
/// and total withdrawable bonds. This includes taking into account
/// an aggregation of slashes since the start of the given epoch up
/// until the withdrawal epoch.
fn process_unbonds_query(
    unbonds: &Unbonds,
    slashes: &[Slash],
    epoch: &Epoch,
    source: Option<&Address>,
    total: Option<token::Amount>,
    total_withdrawable: Option<token::Amount>,
    w: &mut std::io::StdoutLock,
) -> (token::Amount, token::Amount) {
    let mut withdrawable = total_withdrawable.unwrap_or_else(|| 0.into());
    let mut current_total: token::Amount = 0.into();
    for deltas in unbonds.iter() {
        for ((epoch_start, epoch_end), &(mut delta)) in
            deltas.deltas.iter().sorted()
        {
            let withdraw_epoch = *epoch_end + 1_u64;
            writeln!(
                w,
                "  Withdrawable from epoch {} (active from {}): Δ {}",
                withdraw_epoch, epoch_start, delta
            )
            .unwrap();
            delta = apply_slashes(
                slashes,
                delta,
                *epoch_start,
                Some(withdraw_epoch),
                Some(w),
            );
            current_total += delta;
            let epoch_end: Epoch = (*epoch_end).into();
            if epoch > &epoch_end {
                withdrawable += delta;
            }
        }
    }
    let total = total.unwrap_or_else(|| 0.into()) + current_total;
    match source {
        Some(addr) => {
            writeln!(w, "  Unbonded total from {}: {}", addr, current_total)
                .unwrap();
        }
        None => {
            if withdrawable != 0.into() {
                writeln!(w, "Withdrawable total: {}", withdrawable).unwrap();
            }
            writeln!(w, "Unbonded total: {}", total).unwrap();
        }
    }
    (total, withdrawable)
}

/// Query a storage value and decode it with [`BorshDeserialize`].
pub async fn query_storage_value<T>(
    client: &HttpClient,
    key: &storage::Key,
) -> Option<T>
where
    T: BorshDeserialize,
{
    let path = Path::Value(key.to_owned());
    let data = vec![];
    let response = client
        .abci_query(Some(path.into()), data, None, false)
        .await
        .unwrap();
    match response.code {
        Code::Ok => match T::try_from_slice(&response.value[..]) {
            Ok(value) => return Some(value),
            Err(err) => eprintln!("Error decoding the value: {}", err),
        },
        Code::Err(err) => {
            if err == 1 {
                return None;
            } else {
                eprintln!(
                    "Error in the query {} (error code {})",
                    response.info, err
                )
            }
        }
    }
    cli::safe_exit(1)
}

/// Query a range of storage values with a matching prefix and decode them with
/// [`BorshDeserialize`]. Returns an iterator of the storage keys paired with
/// their associated values.
pub async fn query_storage_prefix<T>(
    client: HttpClient,
    key: storage::Key,
) -> Option<impl Iterator<Item = (storage::Key, T)>>
where
    T: BorshDeserialize,
{
    let path = Path::Prefix(key);
    let data = vec![];
    let response = client
        .abci_query(Some(path.into()), data, None, false)
        .await
        .unwrap();
    match response.code {
        Code::Ok => {
            match Vec::<PrefixValue>::try_from_slice(&response.value[..]) {
                Ok(values) => {
                    let decode = |PrefixValue { key, value }: PrefixValue| {
                        match T::try_from_slice(&value[..]) {
                            Err(err) => {
                                eprintln!(
                                    "Skipping a value for key {}. Error in \
                                     decoding: {}",
                                    key, err
                                );
                                None
                            }
                            Ok(value) => Some((key, value)),
                        }
                    };
                    return Some(values.into_iter().filter_map(decode));
                }
                Err(err) => eprintln!("Error decoding the values: {}", err),
            }
        }
        Code::Err(err) => {
            if err == 1 {
                return None;
            } else {
                eprintln!(
                    "Error in the query {} (error code {})",
                    response.info, err
                )
            }
        }
    }
    cli::safe_exit(1)
}

/// Query to check if the given storage key exists.
pub async fn query_has_storage_key(
    client: HttpClient,
    key: storage::Key,
) -> bool {
    let path = Path::HasKey(key);
    let data = vec![];
    let response = client
        .abci_query(Some(path.into()), data, None, false)
        .await
        .unwrap();
    match response.code {
        Code::Ok => match bool::try_from_slice(&response.value[..]) {
            Ok(value) => return value,
            Err(err) => eprintln!("Error decoding the value: {}", err),
        },
        Code::Err(err) => {
            eprintln!(
                "Error in the query {} (error code {})",
                response.info, err
            )
        }
    }
    cli::safe_exit(1)
}

/// Represents a query for an event pertaining to the specified transaction
#[derive(Debug, Clone)]
pub enum TxEventQuery {
    Accepted(String),
    Applied(String),
}

impl TxEventQuery {
    /// The event type to which this event query pertains
    fn event_type(&self) -> &'static str {
        match self {
            TxEventQuery::Accepted(_tx_hash) => "accepted",
            TxEventQuery::Applied(_tx_hash) => "applied",
        }
    }

    /// The transaction to which this event query pertains
    fn tx_hash(&self) -> &String {
        match self {
            TxEventQuery::Accepted(tx_hash) => tx_hash,
            TxEventQuery::Applied(tx_hash) => tx_hash,
        }
    }
}

/// Transaction event queries are semantically a subset of general queries
impl From<TxEventQuery> for Query {
    fn from(tx_query: TxEventQuery) -> Self {
        match tx_query {
            TxEventQuery::Accepted(tx_hash) => {
                Query::default().and_eq("accepted.hash", tx_hash)
            }
            TxEventQuery::Applied(tx_hash) => {
                Query::default().and_eq("applied.hash", tx_hash)
            }
        }
    }
}

/// Lookup the full response accompanying the specified transaction event
pub async fn query_tx_response(
    ledger_address: &TendermintAddress,
    tx_query: TxEventQuery,
) -> Result<TxResponse, TError> {
    // Connect to the Tendermint server holding the transactions
    let (client, driver) = WebSocketClient::new(ledger_address.clone()).await?;
    let driver_handle = tokio::spawn(async move { driver.run().await });
    // Find all blocks that apply a transaction with the specified hash
    let blocks = &client
        .block_search(Query::from(tx_query.clone()), 1, 255, Order::Ascending)
        .await
        .expect("Unable to query for transaction with given hash")
        .blocks;
    // Get the block results corresponding to a block to which
    // the specified transaction belongs
    let block = &blocks
        .get(0)
        .ok_or_else(|| {
            TError::server(
                "Unable to find a block applying the given transaction"
                    .to_string(),
            )
        })?
        .block;
    let response_block_results = client
        .block_results(block.header.height)
        .await
        .expect("Unable to retrieve block containing transaction");
    // Search for the event where the specified transaction is
    // applied to the blockchain
    let query_event_opt =
        response_block_results.end_block_events.and_then(|events| {
            (&events)
                .iter()
                .find(|event| {
                    event.type_str == tx_query.event_type()
                        && (&event.attributes).iter().any(|tag| {
                            tag.key.as_ref() == "hash"
                                && tag.value.as_ref() == tx_query.tx_hash()
                        })
                })
                .cloned()
        });
    let query_event = query_event_opt.ok_or_else(|| {
        TError::server(
            "Unable to find the event corresponding to the specified \
             transaction"
                .to_string(),
        )
    })?;
    // Reformat the event attributes so as to ease value extraction
    let event_map: std::collections::HashMap<&str, &str> = (&query_event
        .attributes)
        .iter()
        .map(|tag| (tag.key.as_ref(), tag.value.as_ref()))
        .collect();
    // Summarize the transaction results that we were searching for
    let result = TxResponse {
        info: event_map["info"].to_string(),
        log: event_map["log"].to_string(),
        height: event_map["height"].to_string(),
        hash: event_map["hash"].to_string(),
        code: event_map["code"].to_string(),
        gas_used: event_map["gas_used"].to_string(),
        initialized_accounts: serde_json::from_str(
            event_map["initialized_accounts"],
        )
        .unwrap_or_default(),
    };
    // Signal to the driver to terminate.
    client.close()?;
    // Await the driver's termination to ensure proper connection closure.
    let _ = driver_handle.await.unwrap_or_else(|x| {
        eprintln!("{}", x);
        cli::safe_exit(1)
    });
    Ok(result)
}

/// Lookup the results of applying the specified transaction to the
/// blockchain.
pub async fn query_result(_ctx: Context, args: args::QueryResult) {
    // First try looking up application event pertaining to given hash.
    let tx_response = query_tx_response(
        &args.query.ledger_address,
        TxEventQuery::Applied(args.tx_hash.clone()),
    )
    .await;
    match tx_response {
        Ok(result) => {
            println!(
                "Transaction was applied with result: {}",
                serde_json::to_string_pretty(&result).unwrap()
            )
        }
        Err(err1) => {
            // If this fails then instead look for an acceptance event.
            let tx_response = query_tx_response(
                &args.query.ledger_address,
                TxEventQuery::Accepted(args.tx_hash),
            )
            .await;
            match tx_response {
                Ok(result) => println!(
                    "Transaction was accepted with result: {}",
                    serde_json::to_string_pretty(&result).unwrap()
                ),
                Err(err2) => {
                    // Print the errors that caused the lookups to fail
                    eprintln!("{}\n{}", err1, err2);
                    cli::safe_exit(1)
                }
            }
        }
    }
}

pub async fn get_proposal_votes(
    client: &HttpClient,
    epoch: Epoch,
    proposal_id: u64,
) -> Votes {
    let validators = get_all_validators(client, epoch).await;

    let vote_prefix_key =
        gov_storage::get_proposal_vote_prefix_key(proposal_id);
    let vote_iter =
        query_storage_prefix::<ProposalVote>(client.clone(), vote_prefix_key)
            .await;

    let mut yay_validators: HashMap<Address, VotePower> = HashMap::new();
    let mut yay_delegators: HashMap<Address, HashMap<Address, VotePower>> =
        HashMap::new();
    let mut nay_delegators: HashMap<Address, HashMap<Address, VotePower>> =
        HashMap::new();

    if let Some(vote_iter) = vote_iter {
        for (key, vote) in vote_iter {
            let voter_address = gov_storage::get_voter_address(&key)
                .expect("Vote key should contains the voting address.")
                .clone();
            if vote.is_yay() && validators.contains(&voter_address) {
                let amount =
                    get_validator_stake(client, epoch, &voter_address).await;
                yay_validators.insert(voter_address, amount);
            } else if !validators.contains(&voter_address) {
                let validator_address =
                    gov_storage::get_vote_delegation_address(&key)
                        .expect(
                            "Vote key should contains the delegation address.",
                        )
                        .clone();
                let delegator_token_amount = get_bond_amount_at(
                    client,
                    &voter_address,
                    &validator_address,
                    epoch,
                )
                .await;
                if let Some(amount) = delegator_token_amount {
                    if vote.is_yay() {
                        match yay_delegators.get_mut(&voter_address) {
                            Some(map) => {
                                map.insert(
                                    validator_address,
                                    VotePower::from(amount),
                                );
                            }
                            None => {
                                let delegations_map: HashMap<
                                    Address,
                                    VotePower,
                                > = HashMap::from([(
                                    validator_address,
                                    VotePower::from(amount),
                                )]);
                                yay_delegators
                                    .insert(voter_address, delegations_map);
                            }
                        }
                    } else {
                        match nay_delegators.get_mut(&voter_address) {
                            Some(map) => {
                                map.insert(
                                    validator_address,
                                    VotePower::from(amount),
                                );
                            }
                            None => {
                                let delegations_map: HashMap<
                                    Address,
                                    VotePower,
                                > = HashMap::from([(
                                    validator_address,
                                    VotePower::from(amount),
                                )]);
                                nay_delegators
                                    .insert(voter_address, delegations_map);
                            }
                        }
                    }
                }
            }
        }
    }

    Votes {
        yay_validators,
        yay_delegators,
        nay_delegators,
    }
}

pub async fn get_proposal_offline_votes(
    client: &HttpClient,
    proposal: OfflineProposal,
    files: HashSet<PathBuf>,
) -> Votes {
    let validators = get_all_validators(client, proposal.tally_epoch).await;

    let proposal_hash = proposal.compute_hash();

    let mut yay_validators: HashMap<Address, VotePower> = HashMap::new();
    let mut yay_delegators: HashMap<Address, HashMap<Address, VotePower>> =
        HashMap::new();
    let mut nay_delegators: HashMap<Address, HashMap<Address, VotePower>> =
        HashMap::new();

    for path in files {
        let file = File::open(&path).expect("Proposal file must exist.");
        let proposal_vote: OfflineVote = serde_json::from_reader(file)
            .expect("JSON was not well-formatted for offline vote.");

        let key = pk_key(&proposal_vote.address);
        let public_key = query_storage_value(client, &key)
            .await
            .expect("Public key should exist.");

        if !proposal_vote.proposal_hash.eq(&proposal_hash)
            || !proposal_vote.check_signature(&public_key)
        {
            continue;
        }

        if proposal_vote.vote.is_yay()
            && validators.contains(&proposal_vote.address)
        {
            let amount = get_validator_stake(
                client,
                proposal.tally_epoch,
                &proposal_vote.address,
            )
            .await;
            yay_validators.insert(proposal_vote.address, amount);
        } else if is_delegator_at(
            client,
            &proposal_vote.address,
            proposal.tally_epoch,
        )
        .await
        {
            let key = pos::bonds_for_source_prefix(&proposal_vote.address);
            let bonds_iter =
                query_storage_prefix::<pos::Bonds>(client.clone(), key).await;
            if let Some(bonds) = bonds_iter {
                for (key, epoched_bonds) in bonds {
                    // Look-up slashes for the validator in this key and
                    // apply them if any
                    let validator = pos::get_validator_address_from_bond(&key)
                        .expect(
                            "Delegation key should contain validator address.",
                        );
                    let slashes_key = pos::validator_slashes_key(&validator);
                    let slashes = query_storage_value::<pos::Slashes>(
                        client,
                        &slashes_key,
                    )
                    .await
                    .unwrap_or_default();
                    let mut delegated_amount: token::Amount = 0.into();
                    let epoch = namada::ledger::pos::types::Epoch::from(
                        proposal.tally_epoch.0,
                    );
                    let bond = epoched_bonds
                        .get(epoch)
                        .expect("Delegation bond should be defined.");
                    let mut to_deduct = bond.neg_deltas;
                    for (start_epoch, &(mut delta)) in
                        bond.pos_deltas.iter().sorted()
                    {
                        // deduct bond's neg_deltas
                        if to_deduct > delta {
                            to_deduct -= delta;
                            // If the whole bond was deducted, continue to
                            // the next one
                            continue;
                        } else {
                            delta -= to_deduct;
                            to_deduct = token::Amount::default();
                        }

                        delta = apply_slashes(
                            &slashes,
                            delta,
                            *start_epoch,
                            None,
                            None,
                        );
                        delegated_amount += delta;
                    }

                    if proposal_vote.vote.is_yay() {
<<<<<<< HEAD
                        yay_delegators.insert(validator, delegated_amount);
                    } else {
                        nay_delegators.insert(validator, delegated_amount);
=======
                        match yay_delegators.get_mut(&proposal_vote.address) {
                            Some(map) => {
                                map.insert(
                                    validator_address,
                                    VotePower::from(amount),
                                );
                            }
                            None => {
                                let delegations_map: HashMap<
                                    Address,
                                    VotePower,
                                > = HashMap::from([(
                                    validator_address,
                                    VotePower::from(amount),
                                )]);
                                yay_delegators.insert(
                                    proposal_vote.address.clone(),
                                    delegations_map,
                                );
                            }
                        }
                    } else {
                        match nay_delegators.get_mut(&proposal_vote.address) {
                            Some(map) => {
                                map.insert(
                                    validator_address,
                                    VotePower::from(amount),
                                );
                            }
                            None => {
                                let delegations_map: HashMap<
                                    Address,
                                    VotePower,
                                > = HashMap::from([(
                                    validator_address,
                                    VotePower::from(amount),
                                )]);
                                nay_delegators.insert(
                                    proposal_vote.address.clone(),
                                    delegations_map,
                                );
                            }
                        }
>>>>>>> e13066d9
                    }
                }
            }
        }
    }

    Votes {
        yay_validators,
        yay_delegators,
        nay_delegators,
    }
}

// Compute the result of a proposal
pub async fn compute_tally(
    client: &HttpClient,
    epoch: Epoch,
    votes: Votes,
) -> ProposalResult {
    let validators = get_all_validators(client, epoch).await;
    let total_stacked_tokens =
        get_total_staked_tokes(client, epoch, &validators).await;

    let Votes {
        yay_validators,
        yay_delegators,
        nay_delegators,
    } = votes;

    let mut total_yay_stacked_tokens = VotePower::from(0_u64);
    for (_, amount) in yay_validators.clone().into_iter() {
        total_yay_stacked_tokens += amount;
    }

    // YAY: Add delegator amount whose validator didn't vote / voted nay
    for (_, vote_map) in yay_delegators.iter() {
        for (validator_address, vote_power) in vote_map.iter() {
            if !yay_validators.contains_key(validator_address) {
                total_yay_stacked_tokens += vote_power;
            }
        }
    }

    // NAY: Remove delegator amount whose validator validator vote yay
    for (_, vote_map) in nay_delegators.iter() {
        for (validator_address, vote_power) in vote_map.iter() {
            if yay_validators.contains_key(validator_address) {
                total_yay_stacked_tokens -= vote_power;
            }
        }
    }

    if total_yay_stacked_tokens >= (total_stacked_tokens / 3) * 2 {
        ProposalResult {
            result: TallyResult::Passed,
            total_voting_power: total_stacked_tokens,
            total_yay_power: total_yay_stacked_tokens,
            total_nay_power: 0,
        }
    } else {
        ProposalResult {
            result: TallyResult::Rejected,
            total_voting_power: total_stacked_tokens,
            total_yay_power: total_yay_stacked_tokens,
            total_nay_power: 0,
        }
    }
}

pub async fn get_bond_amount_at(
    client: &HttpClient,
    delegator: &Address,
    validator: &Address,
    epoch: Epoch,
) -> Option<token::Amount> {
    let slashes_key = pos::validator_slashes_key(validator);
    let slashes = query_storage_value::<pos::Slashes>(client, &slashes_key)
        .await
        .unwrap_or_default();
    let bond_key = pos::bond_key(&BondId {
        source: delegator.clone(),
        validator: validator.clone(),
    });
    let epoched_bonds = query_storage_value::<Bonds>(client, &bond_key).await;
    match epoched_bonds {
        Some(epoched_bonds) => {
            let mut delegated_amount: token::Amount = 0.into();
            for bond in epoched_bonds.iter() {
                let mut to_deduct = bond.neg_deltas;
                for (epoch_start, &(mut delta)) in
                    bond.pos_deltas.iter().sorted()
                {
                    // deduct bond's neg_deltas
                    if to_deduct > delta {
                        to_deduct -= delta;
                        // If the whole bond was deducted, continue to
                        // the next one
                        continue;
                    } else {
                        delta -= to_deduct;
                        to_deduct = token::Amount::default();
                    }

                    delta = apply_slashes(
                        &slashes,
                        delta,
                        *epoch_start,
                        None,
                        None,
                    );
                    let epoch_start: Epoch = (*epoch_start).into();
                    if epoch >= epoch_start {
                        delegated_amount += delta;
                    }
                }
            }
            Some(delegated_amount)
        }
        None => None,
    }
}

pub async fn get_all_validators(
    client: &HttpClient,
    epoch: Epoch,
) -> Vec<Address> {
    let validator_set_key = pos::validator_set_key();
    let validator_sets =
        query_storage_value::<pos::ValidatorSets>(client, &validator_set_key)
            .await
            .expect("Validator set should always be set");
    let validator_set = validator_sets
        .get(epoch)
        .expect("Validator set should be always set in the current epoch");
    let all_validators = validator_set.active.union(&validator_set.inactive);
    all_validators
        .map(|validator| validator.address.clone())
        .collect()
}

pub async fn get_total_staked_tokes(
    client: &HttpClient,
    epoch: Epoch,
    validators: &[Address],
) -> VotePower {
    let mut total = VotePower::from(0_u64);

    for validator in validators {
        total += get_validator_stake(client, epoch, validator).await;
    }
    total
}

async fn get_validator_stake(
    client: &HttpClient,
    epoch: Epoch,
    validator: &Address,
) -> VotePower {
    let total_voting_power_key = pos::validator_total_deltas_key(validator);
    let total_voting_power = query_storage_value::<pos::ValidatorTotalDeltas>(
        client,
        &total_voting_power_key,
    )
    .await
    .expect("Total deltas should be defined");
    let epoched_total_voting_power = total_voting_power.get(epoch);
    if let Some(epoched_total_voting_power) = epoched_total_voting_power {
        match VotePower::try_from(epoched_total_voting_power) {
            Ok(voting_power) => voting_power,
            Err(_) => VotePower::from(0_u64),
        }
    } else {
        VotePower::from(0_u64)
    }
}

pub async fn get_delegators_delegation(
    client: &HttpClient,
    address: &Address,
    _epoch: Epoch,
) -> Vec<Address> {
    let key = pos::bonds_for_source_prefix(address);
    let bonds_iter =
        query_storage_prefix::<pos::Bonds>(client.clone(), key).await;

    let mut delegation_addresses: Vec<Address> = Vec::new();
    if let Some(bonds) = bonds_iter {
        for (key, _epoched_amount) in bonds {
            let validator_address = pos::get_validator_address_from_bond(&key)
                .expect("Delegation key should contain validator address.");
            delegation_addresses.push(validator_address);
        }
    }
    delegation_addresses
}

pub async fn get_governance_parameters(client: &HttpClient) -> GovParams {
    let key = gov_storage::get_max_proposal_code_size_key();
    let max_proposal_code_size = query_storage_value::<u64>(client, &key)
        .await
        .expect("Parameter should be definied.");

    let key = gov_storage::get_max_proposal_content_key();
    let max_proposal_content_size = query_storage_value::<u64>(client, &key)
        .await
        .expect("Parameter should be definied.");

    let key = gov_storage::get_min_proposal_fund_key();
    let min_proposal_fund = query_storage_value::<Amount>(client, &key)
        .await
        .expect("Parameter should be definied.");

    let key = gov_storage::get_min_proposal_grace_epoch_key();
    let min_proposal_grace_epochs = query_storage_value::<u64>(client, &key)
        .await
        .expect("Parameter should be definied.");

    let key = gov_storage::get_min_proposal_period_key();
    let min_proposal_period = query_storage_value::<u64>(client, &key)
        .await
        .expect("Parameter should be definied.");

    GovParams {
        min_proposal_fund: u64::from(min_proposal_fund),
        max_proposal_code_size,
        min_proposal_period,
        max_proposal_content_size,
        min_proposal_grace_epochs,
    }
}<|MERGE_RESOLUTION|>--- conflicted
+++ resolved
@@ -7,40 +7,26 @@
 use std::io::{self, Write};
 use std::iter::Iterator;
 
-<<<<<<< HEAD
 use async_std::fs::{self};
 use async_std::path::PathBuf;
 use async_std::prelude::*;
 use borsh::BorshDeserialize;
 use itertools::Itertools;
+use namada::ledger::governance::parameters::GovParams;
 use namada::ledger::governance::storage as gov_storage;
 use namada::ledger::governance::utils::Votes;
 use namada::ledger::parameters::{storage as param_storage, EpochDuration};
 use namada::ledger::pos::types::{
-=======
-use anoma::ledger::governance::parameters::GovParams;
-use anoma::ledger::governance::storage as gov_storage;
-use anoma::ledger::governance::utils::Votes;
-use anoma::ledger::parameters::{storage as param_storage, EpochDuration};
-use anoma::ledger::pos::types::{
->>>>>>> e13066d9
     Epoch as PosEpoch, VotingPower, WeightedValidator,
 };
 use namada::ledger::pos::{
     self, is_validator_slashes_key, BondId, Bonds, PosParams, Slash, Unbonds,
 };
-<<<<<<< HEAD
 use namada::ledger::treasury::storage as treasury_storage;
 use namada::types::address::Address;
 use namada::types::governance::{
-    OfflineProposal, OfflineVote, ProposalVote, TallyResult,
-=======
-use anoma::ledger::treasury::storage as treasury_storage;
-use anoma::types::address::Address;
-use anoma::types::governance::{
     OfflineProposal, OfflineVote, ProposalResult, ProposalVote, TallyResult,
     VotePower,
->>>>>>> e13066d9
 };
 use namada::types::key::*;
 use namada::types::storage::{Epoch, PrefixValue};
@@ -1728,17 +1714,16 @@
                         delegated_amount += delta;
                     }
 
+                    let validator_address =
+                        pos::get_validator_address_from_bond(&key).expect(
+                            "Delegation key should contain validator address.",
+                        );
                     if proposal_vote.vote.is_yay() {
-<<<<<<< HEAD
-                        yay_delegators.insert(validator, delegated_amount);
-                    } else {
-                        nay_delegators.insert(validator, delegated_amount);
-=======
                         match yay_delegators.get_mut(&proposal_vote.address) {
                             Some(map) => {
                                 map.insert(
                                     validator_address,
-                                    VotePower::from(amount),
+                                    VotePower::from(delegated_amount),
                                 );
                             }
                             None => {
@@ -1747,7 +1732,7 @@
                                     VotePower,
                                 > = HashMap::from([(
                                     validator_address,
-                                    VotePower::from(amount),
+                                    VotePower::from(delegated_amount),
                                 )]);
                                 yay_delegators.insert(
                                     proposal_vote.address.clone(),
@@ -1760,7 +1745,7 @@
                             Some(map) => {
                                 map.insert(
                                     validator_address,
-                                    VotePower::from(amount),
+                                    VotePower::from(delegated_amount),
                                 );
                             }
                             None => {
@@ -1769,7 +1754,7 @@
                                     VotePower,
                                 > = HashMap::from([(
                                     validator_address,
-                                    VotePower::from(amount),
+                                    VotePower::from(delegated_amount),
                                 )]);
                                 nay_delegators.insert(
                                     proposal_vote.address.clone(),
@@ -1777,7 +1762,6 @@
                                 );
                             }
                         }
->>>>>>> e13066d9
                     }
                 }
             }
