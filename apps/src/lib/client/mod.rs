<<<<<<< HEAD
pub mod eth_bridge_pool;
pub mod gossip;
=======
>>>>>>> 0d8ff17d
pub mod rpc;
pub mod signing;
pub mod tendermint_rpc_types;
pub mod tx;
pub mod utils;<|MERGE_RESOLUTION|>--- conflicted
+++ resolved
@@ -1,8 +1,4 @@
-<<<<<<< HEAD
 pub mod eth_bridge_pool;
-pub mod gossip;
-=======
->>>>>>> 0d8ff17d
 pub mod rpc;
 pub mod signing;
 pub mod tendermint_rpc_types;
